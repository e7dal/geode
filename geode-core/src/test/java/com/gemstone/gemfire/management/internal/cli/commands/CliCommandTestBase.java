/*
 * Licensed to the Apache Software Foundation (ASF) under one or more
 * contributor license agreements.  See the NOTICE file distributed with
 * this work for additional information regarding copyright ownership.
 * The ASF licenses this file to You under the Apache License, Version 2.0
 * (the "License"); you may not use this file except in compliance with
 * the License.  You may obtain a copy of the License at
 *
 *      http://www.apache.org/licenses/LICENSE-2.0
 *
 * Unless required by applicable law or agreed to in writing, software
 * distributed under the License is distributed on an "AS IS" BASIS,
 * WITHOUT WARRANTIES OR CONDITIONS OF ANY KIND, either express or implied.
 * See the License for the specific language governing permissions and
 * limitations under the License.
 */
package com.gemstone.gemfire.management.internal.cli.commands;

<<<<<<< HEAD
import static com.gemstone.gemfire.test.dunit.Assert.*;
import static com.gemstone.gemfire.test.dunit.LogWriterUtils.*;

import java.io.IOException;
import java.io.PrintStream;
import java.io.PrintWriter;
import java.io.StringWriter;
import java.net.InetAddress;
import java.net.UnknownHostException;
import java.util.Arrays;
import java.util.Collection;
import java.util.Map;
import java.util.Properties;
import java.util.Set;
import java.util.regex.Matcher;
import java.util.regex.Pattern;

=======
>>>>>>> 70c5467e
import com.gemstone.gemfire.cache.Cache;
import com.gemstone.gemfire.distributed.internal.DistributionConfig;
import com.gemstone.gemfire.internal.AvailablePortHelper;
import com.gemstone.gemfire.management.ManagementService;
import com.gemstone.gemfire.management.internal.cli.CommandManager;
import com.gemstone.gemfire.management.internal.cli.HeadlessGfsh;
import com.gemstone.gemfire.management.internal.cli.i18n.CliStrings;
import com.gemstone.gemfire.management.internal.cli.parser.CommandTarget;
import com.gemstone.gemfire.management.internal.cli.result.CommandResult;
import com.gemstone.gemfire.management.internal.cli.shell.Gfsh;
import com.gemstone.gemfire.management.internal.cli.util.CommandStringBuilder;
import com.gemstone.gemfire.management.internal.security.JSONAuthorization;
import com.gemstone.gemfire.test.dunit.Host;
<<<<<<< HEAD
import com.gemstone.gemfire.test.dunit.SerializableRunnable;
=======
>>>>>>> 70c5467e
import com.gemstone.gemfire.test.dunit.cache.internal.JUnit4CacheTestCase;
import org.junit.runners.Parameterized;

import java.io.IOException;
import java.io.PrintStream;
import java.net.InetAddress;
import java.net.UnknownHostException;
import java.util.Map;
import java.util.Properties;
import java.util.regex.Matcher;
import java.util.regex.Pattern;

import static com.gemstone.gemfire.test.dunit.Assert.*;
import static com.gemstone.gemfire.test.dunit.LogWriterUtils.getLogWriter;

/**
 * Base class for all the CLI/gfsh command dunit tests.
 */
public abstract class CliCommandTestBase extends JUnit4CacheTestCase {

  private static final long serialVersionUID = 1L;

  private ManagementService managementService;

  private transient HeadlessGfsh shell;

  protected boolean useHttpOnConnect = false;
  protected boolean enableAuth = false;
  protected String jsonAuthorization = "cacheServer.json";
  protected String username = "super-user";
  protected String password = "1234567";

  protected int httpPort;
  protected int jmxPort;

  protected String jmxHost;

  public CliCommandTestBase(){
    this(false);
  }

  // Junit will use the parameters to initialize the test class and run the tests with different parameters
  public CliCommandTestBase(boolean useHttpOnConnect){
    this.useHttpOnConnect = useHttpOnConnect;
  }

  @Parameterized.Parameters
  public static Collection parameters() {
    return Arrays.asList(new Object[][] {
        { false},  // useHttpOnConnect=false,
        { true } // useHttpOnConnect=true,
    });
  }

  @Override
  public final void preTearDownCacheTestCase() throws Exception {
    preTearDownCliCommandTestBase();
    destroyDefaultSetup();
  }

  protected void preTearDownCliCommandTestBase() throws Exception {
  }

  /**
   * Create all of the components necessary for the default setup. The provided properties will be used when creating
   * the default cache. This will create GFSH in the controller VM (VM[4]) (no cache) and the manager in VM[0] (with
   * cache). When adding regions, functions, keys, whatever to your cache for tests, you'll need to use
   * Host.getHost(0).getVM(0).invoke(new SerializableRunnable() { public void run() { ... } } in order to have this
   * setup run in the same VM as the manager.
   * <p>
   *
   * @param props the Properties used when creating the cache for this default setup.
   * @return the default testable GemFire shell.
   */
  @SuppressWarnings("serial")
<<<<<<< HEAD
  protected HeadlessGfsh setUpJmxManagerOnVm0ThenConnect(final Properties props) {
    setUpJMXManagerOnVM(0, props);
    shellConnect();
    return shell;
  }

  protected void setUpJMXManagerOnVM(int vm, final Properties props){
    Object[] result = (Object[]) Host.getHost(0).getVM(vm).invoke( "setUpJmxManagerOnVm0ThenConnect", () -> {
      final Object[] results = new Object[3];
      final Properties localProps = (props != null ? props : new Properties());

      try {
        jmxHost = InetAddress.getLocalHost().getHostName();
      } catch (UnknownHostException ignore) {
        jmxHost = "localhost";
      }

      if (!localProps.containsKey(DistributionConfig.NAME_NAME)) {
        localProps.setProperty(DistributionConfig.NAME_NAME, "Manager");
      }

      final int[] ports = AvailablePortHelper.getRandomAvailableTCPPorts(2);

      jmxPort = ports[0];
      httpPort = ports[1];

      localProps.setProperty(DistributionConfig.JMX_MANAGER_NAME, "true");
      localProps.setProperty(DistributionConfig.JMX_MANAGER_START_NAME, "true");
      localProps.setProperty(DistributionConfig.JMX_MANAGER_BIND_ADDRESS_NAME, String.valueOf(jmxHost));
      localProps.setProperty(DistributionConfig.JMX_MANAGER_PORT_NAME, String.valueOf(jmxPort));
      localProps.setProperty(DistributionConfig.HTTP_SERVICE_PORT_NAME, String.valueOf(httpPort));

      if(enableAuth){
        localProps.put(DistributionConfig.SECURITY_CLIENT_AUTHENTICATOR_NAME,
            JSONAuthorization.class.getName() + ".create");
        localProps.put(DistributionConfig.SECURITY_CLIENT_ACCESSOR_NAME, JSONAuthorization.class.getName() + ".create");

        JSONAuthorization.setUpWithJsonFile(jsonAuthorization);
      }

      getSystem(localProps);
      verifyManagementServiceStarted(getCache());

      results[0] = jmxHost;
      results[1] = jmxPort;
      results[2] = httpPort;

      return results;
=======
  protected final HeadlessGfsh createDefaultSetup(final Properties props) {
    Object[] result = Host.getHost(0).getVM(0).invoke("create Default setup",() -> {
      final Object[] returnValue = new Object[3];
      final Properties localProps = (props != null ? props : new Properties());

      try {
        jmxHost = InetAddress.getLocalHost().getHostName();
      } catch (UnknownHostException ignore) {
        jmxHost = "localhost";
      }

      if (!localProps.containsKey(DistributionConfig.NAME_NAME)) {
        localProps.setProperty(DistributionConfig.NAME_NAME, "Manager");
      }
      final int[] ports = AvailablePortHelper.getRandomAvailableTCPPorts(2);

      jmxPort = ports[0];
      httpPort = ports[1];

      localProps.setProperty(DistributionConfig.JMX_MANAGER_NAME, "true");
      localProps.setProperty(DistributionConfig.JMX_MANAGER_START_NAME, "true");
      localProps.setProperty(DistributionConfig.JMX_MANAGER_BIND_ADDRESS_NAME, String.valueOf(jmxHost));
      localProps.setProperty(DistributionConfig.JMX_MANAGER_PORT_NAME, String.valueOf(jmxPort));
      localProps.setProperty(DistributionConfig.HTTP_SERVICE_PORT_NAME, String.valueOf(httpPort));

      getSystem(localProps);
      verifyManagementServiceStarted(getCache());

      returnValue[0] = jmxHost;
      returnValue[1] = jmxPort;
      returnValue[2] = httpPort;

      return returnValue;
>>>>>>> 70c5467e
    });

    this.jmxHost = (String) result[0];
    this.jmxPort = (Integer) result[1];
    this.httpPort = (Integer) result[2];
  }

  /**
   * Destroy all of the components created for the default setup.
   */
  @SuppressWarnings("serial")
  protected final void destroyDefaultSetup() {
    if (this.shell != null) {
      executeCommand(shell, "exit");
      this.shell.terminate();
      this.shell = null;
    }

    disconnectAllFromDS();

    Host.getHost(0).getVM(0).invoke("verify service stopped", () -> verifyManagementServiceStopped());
  }

  /**
   * Start the default management service using the provided Cache.
   *
   * @param cache Cache to use when creating the management service
   */
  private void verifyManagementServiceStarted(Cache cache) {
    assertTrue(cache != null);

    this.managementService = ManagementService.getExistingManagementService(cache);
    assertNotNull(this.managementService);
    assertTrue(this.managementService.isManager());
    assertTrue(checkIfCommandsAreLoadedOrNot());
  }

  public static boolean checkIfCommandsAreLoadedOrNot() {
    CommandManager manager;
    try {
      manager = CommandManager.getInstance();
      Map<String, CommandTarget> commands = manager.getCommands();
      if (commands.size() < 1) {
        return false;
      }
      return true;
    } catch (ClassNotFoundException | IOException e) {
      throw new RuntimeException("Could not load commands", e);
    }
  }

  /**
   * Stop the default management service.
   */
  private void verifyManagementServiceStopped() {
    if (this.managementService != null) {
      assertFalse(this.managementService.isManager());
      this.managementService = null;
    }
  }

  /**
   * Connect a shell to the JMX server at the given host and port
   *
   *
   * @param host    Host of the JMX server
   * @param jmxPort Port of the JMX server
   * @param shell   Shell to connect
   */
  protected void shellConnect(final String host, final int jmxPort, final int httpPort, HeadlessGfsh shell) {
    assertTrue(host != null);
    assertTrue(shell != null);

    connect(host, jmxPort, httpPort, shell);
  }

  protected CommandResult shellConnect(){
    return connect(this.jmxHost, this.jmxPort, this.httpPort, getDefaultShell());
  }

  protected CommandResult connect(final String host, final int jmxPort, final int httpPort, HeadlessGfsh shell){
    final CommandStringBuilder command = new CommandStringBuilder(CliStrings.CONNECT);

    if(enableAuth) {
      command.addOption(CliStrings.CONNECT__USERNAME, username);
      command.addOption(CliStrings.CONNECT__PASSWORD, password);
    }

    String endpoint;
    if (useHttpOnConnect) {
      endpoint = "http://" + host + ":" + httpPort + "/gemfire/v1";
      command.addOption(CliStrings.CONNECT__USE_HTTP, Boolean.TRUE.toString());
      command.addOption(CliStrings.CONNECT__URL, endpoint);
    } else {
      endpoint = host + "[" + jmxPort + "]";
      command.addOption(CliStrings.CONNECT__JMX_MANAGER, endpoint);
    }
    System.out.println(getClass().getSimpleName()+" using endpoint: "+endpoint);

    CommandResult result = executeCommand(shell, command.toString());

    if (!shell.isConnectedAndReady()) {
      throw new AssertionError(
          "Connect command failed to connect to manager " + endpoint + " result=" + commandResultToString(result));
    }

    info("Successfully connected to managing node using " + (useHttpOnConnect ? "HTTP" : "JMX"));
    assertEquals(true, shell.isConnectedAndReady());
    return result;
  }

  /**
   * Get the default shell (will create one if it doesn't already exist).
   *
   * @return The default shell
   */
  protected synchronized final HeadlessGfsh getDefaultShell() {
    if (this.shell == null) {
      this.shell = createShell();
    }

    return this.shell;
  }

  /**
   * Create a HeadlessGfsh object.
   *
   * @return The created shell.
   */
  protected HeadlessGfsh createShell() {
    try {
      Gfsh.SUPPORT_MUTLIPLESHELL = true;
      String shellId = getClass().getSimpleName() + "_" + getName();
      HeadlessGfsh shell = new HeadlessGfsh(shellId, 30);
      //Added to avoid trimming of the columns
      info("Started testable shell: " + shell);
      return shell;
    } catch (ClassNotFoundException e) {
      throw new AssertionError(e);
    } catch (IOException e) {
      throw new AssertionError(e);
    }
  }

  /**
   * Execute a command using the default shell and clear the shell events before returning.
   *
   * @param command Command to execute
   * @return The result of the command execution
   */
  protected CommandResult executeCommand(String command) {
    assert (command != null);

    return executeCommand(getDefaultShell(), command);
  }

  /**
   * Execute a command in the provided shell and clear the shell events before returning.
   *
   * @param shell   Shell in which to execute the command.
   * @param command Command to execute
   * @return The result of the command execution
   */
  protected CommandResult executeCommand(HeadlessGfsh shell, String command) {
    assert (shell != null);
    assert (command != null);

    CommandResult commandResult = executeCommandWithoutClear(shell, command);
    shell.clearEvents();
    return commandResult;
  }

  /**
   * Execute a command using the default shell. Useful for getting additional information from the shell after the
   * command has been executed (using getDefaultShell().???). Caller is responsible for calling
   * getDefaultShell().clearEvents() when done.
   *
   * @param command Command to execute
   * @return The result of the command execution
   */
  @SuppressWarnings("unused")
  protected CommandResult executeCommandWithoutClear(String command) {
    assert (command != null);

    return executeCommandWithoutClear(getDefaultShell(), command);
  }

  /**
   * Execute a command in the provided shell. Useful for getting additional information from the shell after the command
   * has been executed (using getDefaultShell().???). Caller is responsible for calling getDefaultShell().clearEvents()
   * when done.
   *
   * @param shell   Shell in which to execute the command.
   * @param command Command to execute
   * @return The result of the command execution
   */
  protected CommandResult executeCommandWithoutClear(HeadlessGfsh shell, String command) {
    assert (shell != null);
    assert (command != null);

    try {
      info("Executing command " + command + " with command Mgr " + CommandManager.getInstance());
    } catch (ClassNotFoundException cnfex) {
      throw new AssertionError(cnfex);
    } catch (IOException ioex) {
      throw new AssertionError(ioex);
    }

    shell.executeCommand(command);
    if (shell.hasError()) {
      error("executeCommand completed with error : " + shell.getError());
    }

    CommandResult result = null;
    try {
      result = (CommandResult) shell.getResult();
    } catch (InterruptedException ex) {
      error("shell received InterruptedException");
    }

    if (result != null) {
      result.resetToFirstLine();
    }

    return result;
  }

  /**
   * Utility method for viewing the results of a command.
   *
   * @param commandResult Results to dump
   * @param printStream   Stream to dump the results to
   */
  protected void printResult(final CommandResult commandResult, PrintStream printStream) {
    assert (commandResult != null);
    assert (printStream != null);

    commandResult.resetToFirstLine();
    printStream.print(commandResultToString(commandResult));
  }

  protected String commandResultToString(final CommandResult commandResult) {
    assertNotNull(commandResult);

    commandResult.resetToFirstLine();

    StringBuilder buffer = new StringBuilder(commandResult.getHeader());

    while (commandResult.hasNextLine()) {
      buffer.append(commandResult.nextLine());
    }

    buffer.append(commandResult.getFooter());

    return buffer.toString();
  }

  /**
   * Utility method for finding the CommandResult object in the Map of CommandOutput objects.
   *
   * @param commandOutput CommandOutput Map to search
   * @return The CommandResult object or null if not found.
   */
  protected CommandResult extractCommandResult(Map<String, Object> commandOutput) {
    assert (commandOutput != null);

    for (Object resultObject : commandOutput.values()) {
      if (resultObject instanceof CommandResult) {
        CommandResult result = (CommandResult) resultObject;
        result.resetToFirstLine();
        return result;
      }
    }
    return null;
  }

  /**
   * Utility method to determine how many times a string occurs in another string. Note that when looking for matches
   * substrings of other matches will be counted as a match. For example, looking for "AA" in the string "AAAA" will
   * result in a return value of 3.
   *
   * @param stringToSearch String to search
   * @param stringToCount  String to look for and count
   * @return The number of matches.
   */
  protected int countMatchesInString(final String stringToSearch, final String stringToCount) {
    assert (stringToSearch != null);
    assert (stringToCount != null);

    int length = stringToSearch.length();
    int count = 0;
    for (int i = 0; i < length; i++) {
      if (stringToSearch.substring(i).startsWith(stringToCount)) {
        count++;
      }
    }
    return count;
  }

  /**
   * Determines if a string contains a trimmed line that matches the pattern. So, any single line whose leading and
   * trailing spaces have been removed which contains a string that exactly matches the given pattern will be considered
   * a match.
   *
   * @param stringToSearch String to search
   * @param stringPattern  Pattern to search for
   * @return True if a match is found, false otherwise
   */
  protected boolean stringContainsLine(final String stringToSearch, final String stringPattern) {
    assert (stringToSearch != null);
    assert (stringPattern != null);

    Pattern pattern = Pattern.compile("^\\s*" + stringPattern + "\\s*$", Pattern.MULTILINE);
    Matcher matcher = pattern.matcher(stringToSearch);
    return matcher.find();
  }

  /**
   * Counts the number of distinct lines in a String.
   *
   * @param stringToSearch  String to search for lines.
   * @param countBlankLines Whether to count blank lines (true to count)
   * @return The number of lines found.
   */
  protected int countLinesInString(final String stringToSearch, final boolean countBlankLines) {
    assert (stringToSearch != null);

    int length = stringToSearch.length();
    int count = 0;
    char character = 0;
    boolean foundNonSpaceChar = false;

    for (int i = 0; i < length; i++) {
      character = stringToSearch.charAt(i);
      if (character == '\r' && (i + 1) < length && stringToSearch.charAt(i + 1) == '\n') {
        i++;
      }
      if (character == '\n' || character == '\r') {
        if (countBlankLines) {
          count++;
        } else {
          if (foundNonSpaceChar) {
            count++;
          }
        }
        foundNonSpaceChar = false;
      } else if (character != ' ' && character != '\t') {
        foundNonSpaceChar = true;
      }
    }

    // Even if the last line isn't terminated, it still counts as a line
    if (character != '\n' && character != '\r') {
      count++;
    }

    return count;
  }

  /**
   * Get a specific line from the string (using \n or \r as a line separator).
   *
   * @param stringToSearch String to get the line from
   * @param lineNumber     Line number to get
   * @return The line
   */
  protected String getLineFromString(final String stringToSearch, final int lineNumber) {
    assert (stringToSearch != null);
    assert (lineNumber > 0);

    int length = stringToSearch.length();
    int count = 0;
    int startIndex = 0;
    char character;
    int endIndex = length;

    for (int i = 0; i < length; i++) {
      character = stringToSearch.charAt(i);
      if (character == '\r' && (i + 1) < length && stringToSearch.charAt(i + 1) == '\n') {
        i++;
      }
      if (character == '\n' || character == '\r') {
        if (lineNumber == 1) {
          endIndex = i;
          break;
        }
        if (++count == lineNumber - 1) {
          startIndex = i + 1;
        } else if (count >= lineNumber) {
          endIndex = i;
          break;
        }
      }
    }

    return stringToSearch.substring(startIndex, endIndex);
  }

  protected void info(String string) {
    getLogWriter().info(string);
  }

  protected void debug(String string) {
    getLogWriter().fine(string);
  }

  protected void error(String string) {
    getLogWriter().error(string);
  }

  protected void error(String string, Throwable e) {
    getLogWriter().error(string, e);
  }
}<|MERGE_RESOLUTION|>--- conflicted
+++ resolved
@@ -16,7 +16,6 @@
  */
 package com.gemstone.gemfire.management.internal.cli.commands;
 
-<<<<<<< HEAD
 import static com.gemstone.gemfire.test.dunit.Assert.*;
 import static com.gemstone.gemfire.test.dunit.LogWriterUtils.*;
 
@@ -26,16 +25,12 @@
 import java.io.StringWriter;
 import java.net.InetAddress;
 import java.net.UnknownHostException;
-import java.util.Arrays;
-import java.util.Collection;
 import java.util.Map;
 import java.util.Properties;
 import java.util.Set;
 import java.util.regex.Matcher;
 import java.util.regex.Pattern;
 
-=======
->>>>>>> 70c5467e
 import com.gemstone.gemfire.cache.Cache;
 import com.gemstone.gemfire.distributed.internal.DistributionConfig;
 import com.gemstone.gemfire.internal.AvailablePortHelper;
@@ -49,10 +44,8 @@
 import com.gemstone.gemfire.management.internal.cli.util.CommandStringBuilder;
 import com.gemstone.gemfire.management.internal.security.JSONAuthorization;
 import com.gemstone.gemfire.test.dunit.Host;
-<<<<<<< HEAD
+import com.gemstone.gemfire.test.dunit.SerializableCallable;
 import com.gemstone.gemfire.test.dunit.SerializableRunnable;
-=======
->>>>>>> 70c5467e
 import com.gemstone.gemfire.test.dunit.cache.internal.JUnit4CacheTestCase;
 import org.junit.runners.Parameterized;
 
@@ -128,7 +121,6 @@
    * @return the default testable GemFire shell.
    */
   @SuppressWarnings("serial")
-<<<<<<< HEAD
   protected HeadlessGfsh setUpJmxManagerOnVm0ThenConnect(final Properties props) {
     setUpJMXManagerOnVM(0, props);
     shellConnect();
@@ -163,7 +155,7 @@
 
       if(enableAuth){
         localProps.put(DistributionConfig.SECURITY_CLIENT_AUTHENTICATOR_NAME,
-            JSONAuthorization.class.getName() + ".create");
+          JSONAuthorization.class.getName() + ".create");
         localProps.put(DistributionConfig.SECURITY_CLIENT_ACCESSOR_NAME, JSONAuthorization.class.getName() + ".create");
 
         JSONAuthorization.setUpWithJsonFile(jsonAuthorization);
@@ -177,48 +169,7 @@
       results[2] = httpPort;
 
       return results;
-=======
-  protected final HeadlessGfsh createDefaultSetup(final Properties props) {
-    Object[] result = Host.getHost(0).getVM(0).invoke("create Default setup",() -> {
-      final Object[] returnValue = new Object[3];
-      final Properties localProps = (props != null ? props : new Properties());
-
-      try {
-        jmxHost = InetAddress.getLocalHost().getHostName();
-      } catch (UnknownHostException ignore) {
-        jmxHost = "localhost";
-      }
-
-      if (!localProps.containsKey(DistributionConfig.NAME_NAME)) {
-        localProps.setProperty(DistributionConfig.NAME_NAME, "Manager");
-      }
-      final int[] ports = AvailablePortHelper.getRandomAvailableTCPPorts(2);
-
-      jmxPort = ports[0];
-      httpPort = ports[1];
-
-      localProps.setProperty(DistributionConfig.JMX_MANAGER_NAME, "true");
-      localProps.setProperty(DistributionConfig.JMX_MANAGER_START_NAME, "true");
-      localProps.setProperty(DistributionConfig.JMX_MANAGER_BIND_ADDRESS_NAME, String.valueOf(jmxHost));
-      localProps.setProperty(DistributionConfig.JMX_MANAGER_PORT_NAME, String.valueOf(jmxPort));
-      localProps.setProperty(DistributionConfig.HTTP_SERVICE_PORT_NAME, String.valueOf(httpPort));
-
-      getSystem(localProps);
-      verifyManagementServiceStarted(getCache());
-
-      returnValue[0] = jmxHost;
-      returnValue[1] = jmxPort;
-      returnValue[2] = httpPort;
-
-      return returnValue;
->>>>>>> 70c5467e
     });
-
-    this.jmxHost = (String) result[0];
-    this.jmxPort = (Integer) result[1];
-    this.httpPort = (Integer) result[2];
-  }
-
   /**
    * Destroy all of the components created for the default setup.
    */
