--- conflicted
+++ resolved
@@ -85,11 +85,6 @@
   /**
    * Returns the statistics for recording operation stats. In a unit test environment this may not
    * be a protocol-specific statistics implementation.
-<<<<<<< HEAD
-   *
-=======
-   * 
->>>>>>> 2c049721
    */
   public ClientProtocolStatistics getStatistics() {
     return statistics;
