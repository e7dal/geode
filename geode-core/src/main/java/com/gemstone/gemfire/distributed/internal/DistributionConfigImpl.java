/*
 * Licensed to the Apache Software Foundation (ASF) under one or more
 * contributor license agreements.  See the NOTICE file distributed with
 * this work for additional information regarding copyright ownership.
 * The ASF licenses this file to You under the Apache License, Version 2.0
 * (the "License"); you may not use this file except in compliance with
 * the License.  You may obtain a copy of the License at
 *
 *      http://www.apache.org/licenses/LICENSE-2.0
 *
 * Unless required by applicable law or agreed to in writing, software
 * distributed under the License is distributed on an "AS IS" BASIS,
 * WITHOUT WARRANTIES OR CONDITIONS OF ANY KIND, either express or implied.
 * See the License for the specific language governing permissions and
 * limitations under the License.
 */

package com.gemstone.gemfire.distributed.internal;

import static com.gemstone.gemfire.distributed.ConfigurationProperties.*;

import java.io.File;
import java.io.IOException;
import java.io.Serializable;
import java.lang.reflect.Method;
import java.net.InetAddress;
import java.net.URL;
import java.net.UnknownHostException;
import java.util.Arrays;
import java.util.Collections;
import java.util.HashMap;
import java.util.HashSet;
import java.util.Iterator;
import java.util.Map;
import java.util.Properties;
import java.util.Set;

import org.apache.commons.lang.StringUtils;
import org.apache.geode.redis.GeodeRedisServer;

import com.gemstone.gemfire.GemFireConfigException;
import com.gemstone.gemfire.GemFireIOException;
import com.gemstone.gemfire.InternalGemFireException;
import com.gemstone.gemfire.distributed.ConfigurationProperties;
import com.gemstone.gemfire.distributed.DistributedSystem;
import org.apache.geode.security.SecurableComponents;
import com.gemstone.gemfire.internal.ConfigSource;
import com.gemstone.gemfire.internal.i18n.LocalizedStrings;
import com.gemstone.gemfire.internal.net.SSLEnabledComponent;
import com.gemstone.gemfire.internal.net.SocketCreator;
import com.gemstone.gemfire.internal.process.ProcessLauncherContext;
import com.gemstone.gemfire.memcached.GemFireMemcachedServer;

/**
 * Provides an implementation of <code>DistributionConfig</code> that
 * knows how to read the configuration file.
 * <p>
 * <p>
 * <p>
 * Note that if you add a property to this interface, should should
 * update  the {@link
 * #DistributionConfigImpl(DistributionConfig) copy constructor}.
 * @see InternalDistributedSystem
 * @since GemFire 2.1
 */
public class DistributionConfigImpl extends AbstractDistributionConfig implements Serializable {

  private static final long serialVersionUID = 4096393792893825167L;

  /**
   * The name of the distribution manager/shared memory connection
   */
  private String name = DEFAULT_NAME;

  /**
   * The tcp/ip port used for distribution
   */
  private int tcpPort = DEFAULT_TCP_PORT;

  /**
   * The multicast port used for distribution
   */
  private int mcastPort = DEFAULT_MCAST_PORT;

  /**
   * The multicast ttl used for distribution
   */
  private int mcastTtl = DEFAULT_MCAST_TTL;

  private int socketLeaseTime = DEFAULT_SOCKET_LEASE_TIME;
  private int socketBufferSize = DEFAULT_SOCKET_BUFFER_SIZE;
  private boolean conserveSockets = DEFAULT_CONSERVE_SOCKETS;

  /**
   * Comma-delimited list of the application roles performed by this member.
   */
  private String roles = DEFAULT_ROLES;

  /**
   * The multicast address used for distribution
   */
  private InetAddress mcastAddress = DEFAULT_MCAST_ADDRESS;

  /**
   * The address server socket's should listen on
   */
  private String bindAddress = DEFAULT_BIND_ADDRESS;

  /**
   * The address server socket's in a  client-server topology should listen on
   */
  private String serverBindAddress = DEFAULT_SERVER_BIND_ADDRESS;

  /**
   * The locations of the distribution locators
   */
  private String locators = DEFAULT_LOCATORS;

  /**
   * The amount of time to wait for a locator to appear when starting up
   */
  private int locatorWaitTime;

  /**
   * The name of the log file
   */
  private File logFile = DEFAULT_LOG_FILE;

  protected File deployWorkingDir = DEFAULT_DEPLOY_WORKING_DIR;

  /**
   * The level at which log messages are logged
   * @see com.gemstone.gemfire.internal.logging.LogWriterImpl#levelNameToCode(String)
   */
  protected int logLevel = DEFAULT_LOG_LEVEL;

  /**
   * bind-address and host of locator to start
   */
  private String startLocator = DEFAULT_START_LOCATOR;

  /**
   * port of locator to start.  use bind-address as host name
   */
  private int startLocatorPort;

  /**
   * Is statistic sampling enabled?
   */
  protected boolean statisticSamplingEnabled = DEFAULT_STATISTIC_SAMPLING_ENABLED;

  /**
   * The rate (in milliseconds) at which statistics are sampled
   */
  protected int statisticSampleRate = DEFAULT_STATISTIC_SAMPLE_RATE;

  /**
   * The name of the file to which statistics should be archived
   */
  protected File statisticArchiveFile = DEFAULT_STATISTIC_ARCHIVE_FILE;

  /**
   * The amount of time to wait for a ACK message
   */
  private int ackWaitThreshold = DEFAULT_ACK_WAIT_THRESHOLD;

  /**
   * The amount of time to wait for a ACK message after the ackWaitThreshold
   * before shunning members that haven't responded.  If zero, this feature
   * is disabled.
   */
  private int ackForceDisconnectThreshold = DEFAULT_ACK_SEVERE_ALERT_THRESHOLD;

  /**
   * The name of an XML file used to initialize the cache
   */
  private File cacheXmlFile = Boolean.getBoolean(InternalLocator.FORCE_LOCATOR_DM_TYPE) ? new File("") : DEFAULT_CACHE_XML_FILE;

  protected int archiveDiskSpaceLimit = DEFAULT_ARCHIVE_DISK_SPACE_LIMIT;
  protected int archiveFileSizeLimit = DEFAULT_ARCHIVE_FILE_SIZE_LIMIT;
  protected int logDiskSpaceLimit = DEFAULT_LOG_DISK_SPACE_LIMIT;
  protected int logFileSizeLimit = DEFAULT_LOG_FILE_SIZE_LIMIT;

  @Deprecated
  private boolean clusterSSLEnabled = DEFAULT_SSL_ENABLED;
  @Deprecated
  private String clusterSSLProtocols = DEFAULT_SSL_PROTOCOLS;
  @Deprecated
  private String clusterSSLCiphers = DEFAULT_SSL_CIPHERS;
  @Deprecated
  private boolean clusterSSLRequireAuthentication = DEFAULT_SSL_REQUIRE_AUTHENTICATION;
  @Deprecated
  private String clusterSSLKeyStore = DEFAULT_SSL_KEYSTORE;
  @Deprecated
  private String clusterSSLKeyStoreType = DEFAULT_CLUSTER_SSL_KEYSTORE_TYPE;
  @Deprecated
  private String clusterSSLKeyStorePassword = DEFAULT_SSL_KEYSTORE_PASSWORD;
  @Deprecated
  private String clusterSSLTrustStore = DEFAULT_SSL_TRUSTSTORE;
  @Deprecated
  private String clusterSSLTrustStorePassword = DEFAULT_SSL_TRUSTSTORE_PASSWORD;

  private String clusterSSLAlias = DEFAULT_SSL_ALIAS;

  /**
   * multicast send buffer size, in bytes
   */
  protected int mcastSendBufferSize = DEFAULT_MCAST_SEND_BUFFER_SIZE;
  /**
   * multicast receive buffer size, in bytes
   */
  protected int mcastRecvBufferSize = DEFAULT_MCAST_RECV_BUFFER_SIZE;
  /**
   * flow-of-control parameters for multicast messaging
   */
  protected FlowControlParams mcastFlowControl = DEFAULT_MCAST_FLOW_CONTROL;

  /**
   * datagram socket send buffer size, in bytes
   */
  protected int udpSendBufferSize = DEFAULT_UDP_SEND_BUFFER_SIZE;
  /**
   * datagram socket receive buffer size, in bytes
   */
  protected int udpRecvBufferSize = DEFAULT_UDP_RECV_BUFFER_SIZE;
  /**
   * max datagram message size, in bytes.  This should be < 64k
   */
  protected int udpFragmentSize = DEFAULT_UDP_FRAGMENT_SIZE;

  /**
   * whether tcp/ip sockets should be disabled
   */
  protected boolean disableTcp = DEFAULT_DISABLE_TCP;

  /**
   * whether time statistics should be enabled for the distributed system
   */
  protected boolean enableTimeStatistics = DEFAULT_ENABLE_TIME_STATISTICS;

  /**
   * member contact timeout, in milliseconds, for failure detection
   */
  protected int memberTimeout = DEFAULT_MEMBER_TIMEOUT;

  /**
   * the Jgroups port ranges allowed
   */
  private int[] membershipPortRange = DEFAULT_MEMBERSHIP_PORT_RANGE;

  /**
   * Max wait time for the member before reconnecting to the DS in case of
   * required role loss.
   */
  private int maxWaitTimeForReconnect = DEFAULT_MAX_WAIT_TIME_FOR_RECONNECT;
  /**
   * Max number of tries allowed for reconnect in case of required role loss.
   */
  private int maxNumReconnectTries = DEFAULT_MAX_NUM_RECONNECT_TRIES;


  private int asyncDistributionTimeout = DEFAULT_ASYNC_DISTRIBUTION_TIMEOUT;
  private int asyncQueueTimeout = DEFAULT_ASYNC_QUEUE_TIMEOUT;
  private int asyncMaxQueueSize = DEFAULT_ASYNC_MAX_QUEUE_SIZE;

  /**
   * @since GemFire 5.7
   */
  private String clientConflation = CLIENT_CONFLATION_PROP_VALUE_DEFAULT;

  /**
   * The id of the durable client
   */
  private String durableClientId = DEFAULT_DURABLE_CLIENT_ID;

  /**
   * The timeout of the durable client
   */
  private int durableClientTimeout = DEFAULT_DURABLE_CLIENT_TIMEOUT;

  /**
   * The client authentication initialization method name
   */
  private String securityClientAuthInit = DEFAULT_SECURITY_CLIENT_AUTH_INIT;

  /**
   * The client authenticating method name
   */
  private String securityClientAuthenticator = DEFAULT_SECURITY_CLIENT_AUTHENTICATOR;

  /**
   * The security manager class name
   */
  private String securityManager = DEFAULT_SECURITY_MANAGER;

  /**
   * The post processor class name
   */
  private String postProcessor = DEFAULT_SECURITY_POST_PROCESSOR;

  /**
   * The client Diffie-Hellman method name
   */
  private String securityClientDHAlgo = DEFAULT_SECURITY_CLIENT_DHALGO;

  /**
   * The peer authentication initialization method name
   */
  private String securityPeerAuthInit = DEFAULT_SECURITY_PEER_AUTH_INIT;

  /**
   * The peer authenticating method name
   */
  private String securityPeerAuthenticator = DEFAULT_SECURITY_PEER_AUTHENTICATOR;

  /**
   * The client authorization method name
   */
  private String securityClientAccessor = DEFAULT_SECURITY_CLIENT_ACCESSOR;

  /**
   * The post-processing client authorization method name
   */
  private String securityClientAccessorPP = DEFAULT_SECURITY_CLIENT_ACCESSOR_PP;

  /**
   * The level at which security related log messages are logged
   * @see com.gemstone.gemfire.internal.logging.LogWriterImpl#levelNameToCode(String)
   */
  protected int securityLogLevel = DEFAULT_LOG_LEVEL;

  /**
   * whether network partition detection algorithms are enabled
   */
  private boolean enableNetworkPartitionDetection = DEFAULT_ENABLE_NETWORK_PARTITION_DETECTION;

  /**
   * whether auto reconnect after network partition is disabled
   */
  private boolean disableAutoReconnect = DEFAULT_DISABLE_AUTO_RECONNECT;

  /**
   * The security log file
   */
  private File securityLogFile = DEFAULT_SECURITY_LOG_FILE;

  /**
   * The p2p membership check timeout
   */
  private int securityPeerMembershipTimeout = DEFAULT_SECURITY_PEER_VERIFYMEMBER_TIMEOUT;

  /**
   * The member security credentials
   */
  private Properties security = new Properties();

  /**
   * The User defined properties to be used for cache.xml replacements
   */
  private Properties userDefinedProps = new Properties();
  /**
   * Prefix to use for properties that are put as JVM java properties for use
   * with layers (e.g. jgroups membership) that do not have a
   * <code>DistributionConfig</code> object.
   */
  public static final String SECURITY_SYSTEM_PREFIX = GEMFIRE_PREFIX + "sys.";

  /**
   * whether to remove unresponsive client or not
   */
  private boolean removeUnresponsiveClient = DEFAULT_REMOVE_UNRESPONSIVE_CLIENT;

  /**
   * Is delta propagation enabled or not
   **/
  private boolean deltaPropagation = DEFAULT_DELTA_PROPAGATION;

  private Map props;

  private int distributedSystemId = DistributionConfig.DEFAULT_DISTRIBUTED_SYSTEM_ID;

  /**
   * The locations of the remote distribution locators
   */
  private String remoteLocators = DEFAULT_REMOTE_LOCATORS;

  private boolean enforceUniqueHost = DistributionConfig.DEFAULT_ENFORCE_UNIQUE_HOST;

  private String redundancyZone = DistributionConfig.DEFAULT_REDUNDANCY_ZONE;

  /**
   * holds the ssl properties specified in gfsecurity.properties
   */
  private Properties sslProperties = new Properties();

  /**
   * holds the ssl properties specified in gfsecurity.properties
   */
  private Properties clusterSSLProperties = new Properties();

  private String groups = DEFAULT_GROUPS;

  protected boolean enableSharedConfiguration = DistributionConfig.DEFAULT_ENABLE_CLUSTER_CONFIGURATION;
  protected boolean useSharedConfiguration = DistributionConfig.DEFAULT_USE_CLUSTER_CONFIGURATION;
  protected boolean loadSharedConfigurationFromDir = DistributionConfig.DEFAULT_LOAD_CLUSTER_CONFIG_FROM_DIR;
  protected String clusterConfigDir = "";


  private int httpServicePort = DEFAULT_HTTP_SERVICE_PORT;

  private String httpServiceBindAddress = DEFAULT_HTTP_SERVICE_BIND_ADDRESS;

  private boolean startDevRestApi = DEFAULT_START_DEV_REST_API;
  /**
   * port on which {@link GemFireMemcachedServer} server is started
   */
  private int memcachedPort;

  /**
   * protocol for GemFireMemcachedServer
   */
  private String memcachedProtocol = DEFAULT_MEMCACHED_PROTOCOL;

  /**
   * Bind address for GemFireMemcachedServer
   */
  private String memcachedBindAddress = DEFAULT_MEMCACHED_BIND_ADDRESS;

  /**
   * Are distributed transactions enabled or not
   */
  private boolean distributedTransactions = DEFAULT_DISTRIBUTED_TRANSACTIONS;


  /**
   * port on which {@link GeodeRedisServer} is started
   */
  private int redisPort = DEFAULT_REDIS_PORT;

  /**
   * Bind address for GeodeRedisServer
   */
  private String redisBindAddress = DEFAULT_REDIS_BIND_ADDRESS;

  private String redisPassword = DEFAULT_REDIS_PASSWORD;

  private boolean jmxManager = Boolean.getBoolean(InternalLocator.FORCE_LOCATOR_DM_TYPE) ? true : DEFAULT_JMX_MANAGER;
  private boolean jmxManagerStart = DEFAULT_JMX_MANAGER_START;
  private int jmxManagerPort = DEFAULT_JMX_MANAGER_PORT;
  private String jmxManagerBindAddress = DEFAULT_JMX_MANAGER_BIND_ADDRESS;
  private String jmxManagerHostnameForClients = DEFAULT_JMX_MANAGER_HOSTNAME_FOR_CLIENTS;
  private String jmxManagerPasswordFile = DEFAULT_JMX_MANAGER_PASSWORD_FILE;
  private String jmxManagerAccessFile = DEFAULT_JMX_MANAGER_ACCESS_FILE;
  private int jmxManagerHttpPort = DEFAULT_HTTP_SERVICE_PORT;
  private int jmxManagerUpdateRate = DEFAULT_JMX_MANAGER_UPDATE_RATE;

  @Deprecated
  private boolean jmxManagerSSLEnabled = DEFAULT_JMX_MANAGER_SSL_ENABLED;
  @Deprecated
  private boolean jmxManagerSslRequireAuthentication = DEFAULT_JMX_MANAGER_SSL_REQUIRE_AUTHENTICATION;
  @Deprecated
  private String jmxManagerSslProtocols = DEFAULT_JMX_MANAGER_SSL_PROTOCOLS;
  @Deprecated
  private String jmxManagerSslCiphers = DEFAULT_JMX_MANAGER_SSL_CIPHERS;
  @Deprecated
  private Properties jmxManagerSslProperties = new Properties();
  @Deprecated
  private String jmxManagerSSLKeyStore = DEFAULT_JMX_MANAGER_SSL_KEYSTORE;
  @Deprecated
  private String jmxManagerSSLKeyStoreType = DEFAULT_JMX_MANAGER_SSL_KEYSTORE_TYPE;
  @Deprecated
  private String jmxManagerSSLKeyStorePassword = DEFAULT_JMX_MANAGER_SSL_KEYSTORE_PASSWORD;
  @Deprecated
  private String jmxManagerSSLTrustStore = DEFAULT_JMX_MANAGER_SSL_TRUSTSTORE;
  @Deprecated
  private String jmxManagerSSLTrustStorePassword = DEFAULT_JMX_MANAGER_SSL_TRUSTSTORE_PASSWORD;

  private String jmxManagerSSLAlias = DEFAULT_SSL_ALIAS;

  @Deprecated
  private boolean serverSSLEnabled = DEFAULT_SERVER_SSL_ENABLED;
  @Deprecated
  private boolean serverSslRequireAuthentication = DEFAULT_SERVER_SSL_REQUIRE_AUTHENTICATION;
  @Deprecated
  private String serverSslProtocols = DEFAULT_SERVER_SSL_PROTOCOLS;
  @Deprecated
  private String serverSslCiphers = DEFAULT_SERVER_SSL_CIPHERS;
  @Deprecated
  private Properties serverSslProperties = new Properties();
  @Deprecated
  private String serverSSLKeyStore = DEFAULT_SERVER_SSL_KEYSTORE;
  @Deprecated
  private String serverSSLKeyStoreType = DEFAULT_SERVER_SSL_KEYSTORE_TYPE;
  @Deprecated
  private String serverSSLKeyStorePassword = DEFAULT_SERVER_SSL_KEYSTORE_PASSWORD;
  @Deprecated
  private String serverSSLTrustStore = DEFAULT_SERVER_SSL_TRUSTSTORE;
  @Deprecated
  private String serverSSLTrustStorePassword = DEFAULT_SERVER_SSL_TRUSTSTORE_PASSWORD;

  private String serverSSLAlias = DEFAULT_SSL_ALIAS;

  @Deprecated
  private boolean gatewaySSLEnabled = DEFAULT_GATEWAY_SSL_ENABLED;
  @Deprecated
  private boolean gatewaySslRequireAuthentication = DEFAULT_GATEWAY_SSL_REQUIRE_AUTHENTICATION;
  @Deprecated
  private String gatewaySslProtocols = DEFAULT_GATEWAY_SSL_PROTOCOLS;
  @Deprecated
  private String gatewaySslCiphers = DEFAULT_GATEWAY_SSL_CIPHERS;
  @Deprecated
  private Properties gatewaySslProperties = new Properties();
  @Deprecated
  private String gatewaySSLKeyStore = DEFAULT_GATEWAY_SSL_KEYSTORE;
  @Deprecated
  private String gatewaySSLKeyStoreType = DEFAULT_GATEWAY_SSL_KEYSTORE_TYPE;
  @Deprecated
  private String gatewaySSLKeyStorePassword = DEFAULT_GATEWAY_SSL_KEYSTORE_PASSWORD;
  @Deprecated
  private String gatewaySSLTrustStore = DEFAULT_GATEWAY_SSL_TRUSTSTORE;
  @Deprecated
  private String gatewaySSLTrustStorePassword = DEFAULT_GATEWAY_SSL_TRUSTSTORE_PASSWORD;


  private String gatewaySSLAlias = DEFAULT_SSL_ALIAS;

  @Deprecated
  private boolean httpServiceSSLEnabled = DEFAULT_HTTP_SERVICE_SSL_ENABLED;
  @Deprecated
  private boolean httpServiceSSLRequireAuthentication = DEFAULT_HTTP_SERVICE_SSL_REQUIRE_AUTHENTICATION;
  @Deprecated
  private String httpServiceSSLProtocols = DEFAULT_HTTP_SERVICE_SSL_PROTOCOLS;
  @Deprecated
  private String httpServiceSSLCiphers = DEFAULT_HTTP_SERVICE_SSL_CIPHERS;
  @Deprecated
  private Properties httpServiceSSLProperties = new Properties();
  @Deprecated
  private String httpServiceSSLKeyStore = DEFAULT_HTTP_SERVICE_SSL_KEYSTORE;
  @Deprecated
  private String httpServiceSSLKeyStoreType = DEFAULT_HTTP_SERVICE_SSL_KEYSTORE_TYPE;
  @Deprecated
  private String httpServiceSSLKeyStorePassword = DEFAULT_HTTP_SERVICE_SSL_KEYSTORE_PASSWORD;
  @Deprecated
  private String httpServiceSSLTrustStore = DEFAULT_HTTP_SERVICE_SSL_TRUSTSTORE;
  @Deprecated
  private String httpServiceSSLTrustStorePassword = DEFAULT_HTTP_SERVICE_SSL_TRUSTSTORE_PASSWORD;

  private String httpServiceSSLAlias = DEFAULT_SSL_ALIAS;

  private SSLEnabledComponent[] sslEnabledComponents = DEFAULT_SSL_ENABLED_COMPONENTS;

  private String sslProtocols = DEFAULT_SSL_PROTOCOLS;
  private String sslCiphers = DEFAULT_SSL_CIPHERS;
  private boolean sslRequireAuthentication = DEFAULT_SSL_REQUIRE_AUTHENTICATION;
  private String sslKeyStore = DEFAULT_SSL_KEYSTORE;
  private String sslKeyStoreType = DEFAULT_CLUSTER_SSL_KEYSTORE_TYPE;
  private String sslKeyStorePassword = DEFAULT_SSL_KEYSTORE_PASSWORD;
  private String sslTrustStore = DEFAULT_SSL_TRUSTSTORE;
  private String sslTrustStorePassword = DEFAULT_SSL_TRUSTSTORE_PASSWORD;
  private boolean sslHttpServiceRequireAuthentication = DEFAULT_SSL_HTTP_SERVICE_REQUIRE_AUTHENTICATION;

  private String locatorSSLAlias = DEFAULT_SSL_ALIAS;

  private String sslDefaultAlias = DEFAULT_SSL_ALIAS;

  private Map<String, ConfigSource> sourceMap = Collections.synchronizedMap(new HashMap<String, ConfigSource>());

  protected String userCommandPackages = DEFAULT_USER_COMMAND_PACKAGES;

<<<<<<< HEAD
  /**
   * "off-heap-memory-size" with value of "" or "<size>[g|m]"
   */
=======
  private String securityEnabledComponents = DEFAULT_SECURITY_ENABLED_COMPONENTS;

  /** "off-heap-memory-size" with value of "" or "<size>[g|m]" */
>>>>>>> e25ba5c0
  protected String offHeapMemorySize = DEFAULT_OFF_HEAP_MEMORY_SIZE;

  /**
   * Whether pages should be locked into memory or allowed to swap to disk
   */
  private boolean lockMemory = DEFAULT_LOCK_MEMORY;

  private String shiroInit = "";

  //////////////////////  Constructors  //////////////////////

  /**
   * Create a new <code>DistributionConfigImpl</code> from the
   * contents of another <code>DistributionConfig</code>.
   */
  public DistributionConfigImpl(DistributionConfig other) {
    this.name = other.getName();
    this.tcpPort = other.getTcpPort();
    this.mcastPort = other.getMcastPort();
    this.mcastTtl = other.getMcastTtl();
    this.socketLeaseTime = other.getSocketLeaseTime();
    this.socketBufferSize = other.getSocketBufferSize();
    this.conserveSockets = other.getConserveSockets();
    this.roles = other.getRoles();
    this.mcastAddress = other.getMcastAddress();
    this.bindAddress = other.getBindAddress();
    this.serverBindAddress = other.getServerBindAddress();
    this.locators = ((DistributionConfigImpl) other).locators;
    this.locatorWaitTime = other.getLocatorWaitTime();
    this.remoteLocators = other.getRemoteLocators();
    this.startLocator = other.getStartLocator();
    this.startLocatorPort = ((DistributionConfigImpl) other).startLocatorPort;
    this.deployWorkingDir = other.getDeployWorkingDir();
    this.logFile = other.getLogFile();
    this.logLevel = other.getLogLevel();
    this.statisticSamplingEnabled = other.getStatisticSamplingEnabled();
    this.statisticSampleRate = other.getStatisticSampleRate();
    this.statisticArchiveFile = other.getStatisticArchiveFile();
    this.ackWaitThreshold = other.getAckWaitThreshold();
    this.ackForceDisconnectThreshold = other.getAckSevereAlertThreshold();
    this.cacheXmlFile = other.getCacheXmlFile();
    this.archiveDiskSpaceLimit = other.getArchiveDiskSpaceLimit();
    this.archiveFileSizeLimit = other.getArchiveFileSizeLimit();
    this.logDiskSpaceLimit = other.getLogDiskSpaceLimit();
    this.logFileSizeLimit = other.getLogFileSizeLimit();
    this.clusterSSLEnabled = other.getClusterSSLEnabled();
    this.clusterSSLProtocols = other.getClusterSSLProtocols();
    this.clusterSSLCiphers = other.getClusterSSLCiphers();
    this.clusterSSLRequireAuthentication = other.getClusterSSLRequireAuthentication();
    this.clusterSSLKeyStore = other.getClusterSSLKeyStore();
    this.clusterSSLKeyStoreType = other.getClusterSSLKeyStoreType();
    this.clusterSSLKeyStorePassword = other.getClusterSSLKeyStorePassword();
    this.clusterSSLTrustStore = other.getClusterSSLTrustStore();
    this.clusterSSLTrustStorePassword = other.getClusterSSLTrustStorePassword();
    this.asyncDistributionTimeout = other.getAsyncDistributionTimeout();
    this.asyncQueueTimeout = other.getAsyncQueueTimeout();
    this.asyncMaxQueueSize = other.getAsyncMaxQueueSize();
    this.modifiable = true;
    // the following were added after version 4.1.2
    this.mcastSendBufferSize = other.getMcastSendBufferSize();
    this.mcastRecvBufferSize = other.getMcastRecvBufferSize();
    this.mcastFlowControl = other.getMcastFlowControl();
    this.udpSendBufferSize = other.getUdpSendBufferSize();
    this.udpRecvBufferSize = other.getUdpRecvBufferSize();
    this.udpFragmentSize = other.getUdpFragmentSize();
    this.disableTcp = other.getDisableTcp();
    this.enableTimeStatistics = other.getEnableTimeStatistics();
    this.memberTimeout = other.getMemberTimeout();
    this.membershipPortRange = other.getMembershipPortRange();
    this.maxWaitTimeForReconnect = other.getMaxWaitTimeForReconnect();
    this.maxNumReconnectTries = other.getMaxNumReconnectTries();
    this.clientConflation = other.getClientConflation();
    this.durableClientId = other.getDurableClientId();
    this.durableClientTimeout = other.getDurableClientTimeout();

    this.enableNetworkPartitionDetection = other.getEnableNetworkPartitionDetection();
    this.disableAutoReconnect = other.getDisableAutoReconnect();

    this.securityClientAuthInit = other.getSecurityClientAuthInit();
    this.securityClientAuthenticator = other.getSecurityClientAuthenticator();
    this.securityClientDHAlgo = other.getSecurityClientDHAlgo();
    this.securityPeerAuthInit = other.getSecurityPeerAuthInit();
    this.securityPeerAuthenticator = other.getSecurityPeerAuthenticator();
    this.securityClientAccessor = other.getSecurityClientAccessor();
    this.securityClientAccessorPP = other.getSecurityClientAccessorPP();
    this.securityPeerMembershipTimeout = other.getSecurityPeerMembershipTimeout();
    this.securityLogLevel = other.getSecurityLogLevel();
    this.securityLogFile = other.getSecurityLogFile();
    this.security.putAll(other.getSecurityProps());
    this.removeUnresponsiveClient = other.getRemoveUnresponsiveClient();
    this.deltaPropagation = other.getDeltaPropagation();
    this.distributedSystemId = other.getDistributedSystemId();
    this.redundancyZone = other.getRedundancyZone();
    this.enforceUniqueHost = other.getEnforceUniqueHost();
    this.sslProperties = other.getSSLProperties();
    this.clusterSSLProperties = other.getClusterSSLProperties();
    this.jmxManagerSslProperties = other.getJmxSSLProperties();
    //Similar to this.security, assigning userDefinedProps
    this.userDefinedProps.putAll(other.getUserDefinedProps());

    // following added for 7.0
    this.groups = other.getGroups();
    this.jmxManager = other.getJmxManager();
    this.jmxManagerStart = other.getJmxManagerStart();
    this.jmxManagerSSLEnabled = other.getJmxManagerSSLEnabled();
    this.jmxManagerSslRequireAuthentication = other.getJmxManagerSSLRequireAuthentication();
    this.jmxManagerSslProtocols = other.getJmxManagerSSLProtocols();
    this.jmxManagerSslCiphers = other.getJmxManagerSSLCiphers();
    this.jmxManagerSSLKeyStore = other.getJmxManagerSSLKeyStore();
    this.jmxManagerSSLKeyStoreType = other.getJmxManagerSSLKeyStoreType();
    this.jmxManagerSSLKeyStorePassword = other.getJmxManagerSSLKeyStorePassword();
    this.jmxManagerSSLTrustStore = other.getJmxManagerSSLTrustStore();
    this.jmxManagerSSLTrustStorePassword = other.getJmxManagerSSLTrustStorePassword();
    this.jmxManagerSslProperties = other.getJmxSSLProperties();
    this.jmxManagerPort = other.getJmxManagerPort();
    this.jmxManagerBindAddress = other.getJmxManagerBindAddress();
    this.jmxManagerHostnameForClients = other.getJmxManagerHostnameForClients();
    this.jmxManagerPasswordFile = other.getJmxManagerPasswordFile();
    this.jmxManagerAccessFile = other.getJmxManagerAccessFile();
    this.jmxManagerHttpPort = other.getJmxManagerHttpPort();
    this.jmxManagerUpdateRate = other.getJmxManagerUpdateRate();
    this.memcachedPort = other.getMemcachedPort();
    this.memcachedProtocol = other.getMemcachedProtocol();
    this.memcachedBindAddress = other.getMemcachedBindAddress();
    this.redisPort = other.getRedisPort();
    this.redisBindAddress = other.getRedisBindAddress();
    this.redisPassword = other.getRedisPassword();
    this.userCommandPackages = other.getUserCommandPackages();

    // following added for 8.0
    this.enableSharedConfiguration = other.getEnableClusterConfiguration();
    this.loadSharedConfigurationFromDir = other.getLoadClusterConfigFromDir();
    this.clusterConfigDir = other.getClusterConfigDir();
    this.useSharedConfiguration = other.getUseSharedConfiguration();
    this.serverSSLEnabled = other.getServerSSLEnabled();
    this.serverSslRequireAuthentication = other.getServerSSLRequireAuthentication();
    this.serverSslProtocols = other.getServerSSLProtocols();
    this.serverSslCiphers = other.getServerSSLCiphers();
    this.serverSSLKeyStore = other.getServerSSLKeyStore();
    this.serverSSLKeyStoreType = other.getServerSSLKeyStoreType();
    this.serverSSLKeyStorePassword = other.getServerSSLKeyStorePassword();
    this.serverSSLTrustStore = other.getServerSSLTrustStore();
    this.serverSSLTrustStorePassword = other.getServerSSLTrustStorePassword();
    this.serverSslProperties = other.getServerSSLProperties();

    this.gatewaySSLEnabled = other.getGatewaySSLEnabled();
    this.gatewaySslRequireAuthentication = other.getGatewaySSLRequireAuthentication();
    this.gatewaySslProtocols = other.getGatewaySSLProtocols();
    this.gatewaySslCiphers = other.getGatewaySSLCiphers();
    this.gatewaySSLKeyStore = other.getGatewaySSLKeyStore();
    this.gatewaySSLKeyStoreType = other.getGatewaySSLKeyStoreType();
    this.gatewaySSLKeyStorePassword = other.getGatewaySSLKeyStorePassword();
    this.gatewaySSLTrustStore = other.getGatewaySSLTrustStore();
    this.gatewaySSLTrustStorePassword = other.getGatewaySSLTrustStorePassword();
    this.gatewaySslProperties = other.getGatewaySSLProperties();

    this.httpServicePort = other.getHttpServicePort();
    this.httpServiceBindAddress = other.getHttpServiceBindAddress();

    this.httpServiceSSLEnabled = other.getHttpServiceSSLEnabled();
    this.httpServiceSSLCiphers = other.getHttpServiceSSLCiphers();
    this.httpServiceSSLProtocols = other.getHttpServiceSSLProtocols();
    this.httpServiceSSLRequireAuthentication = other.getHttpServiceSSLRequireAuthentication();
    this.httpServiceSSLKeyStore = other.getHttpServiceSSLKeyStore();
    this.httpServiceSSLKeyStorePassword = other.getHttpServiceSSLKeyStorePassword();
    this.httpServiceSSLKeyStoreType = other.getHttpServiceSSLKeyStoreType();
    this.httpServiceSSLTrustStore = other.getHttpServiceSSLTrustStore();
    this.httpServiceSSLTrustStorePassword = other.getHttpServiceSSLTrustStorePassword();
    this.httpServiceSSLProperties = other.getHttpServiceSSLProperties();

    this.startDevRestApi = other.getStartDevRestApi();

    // following added for 9.0
    this.offHeapMemorySize = other.getOffHeapMemorySize();

    Map<String, ConfigSource> otherSources = ((DistributionConfigImpl) other).sourceMap;
    if (otherSources != null) {
      this.sourceMap = new HashMap<String, ConfigSource>(otherSources);
    }

    this.lockMemory = other.getLockMemory();
    this.distributedTransactions = other.getDistributedTransactions();
    this.shiroInit = other.getShiroInit();
    this.securityManager = other.getSecurityManager();
    this.postProcessor = other.getPostProcessor();
<<<<<<< HEAD
    this.clusterSSLAlias = other.getClusterSSLAlias();
    this.gatewaySSLAlias = other.getGatewaySSLAlias();
    this.httpServiceSSLAlias = other.getHTTPServiceSSLAlias();
    this.jmxManagerSSLAlias = other.getJMXManagerSSLAlias();
    this.serverSSLAlias = other.getServerSSLAlias();
    this.locatorSSLAlias = other.getLocatorSSLAlias();

    this.sslEnabledComponents = ((DistributionConfigImpl) other).sslEnabledComponents;

    this.sslCiphers = other.getSSLCiphers();
    this.sslProtocols = other.getSSLProtocols();
    this.sslRequireAuthentication = other.getSSLRequireAuthentication();
    this.sslKeyStore = other.getSSLKeyStore();
    this.sslKeyStorePassword = other.getSSLKeyStorePassword();
    this.sslKeyStoreType = other.getSSLKeyStoreType();
    this.sslTrustStore = other.getSSLTrustStore();
    this.sslTrustStorePassword = other.getSSLTrustStorePassword();
    this.sslProperties = other.getSSLProperties();
    this.sslDefaultAlias = other.getSSLDefaultAlias();
    this.sslHttpServiceRequireAuthentication = other.getSSLHTTPRequireAuthentication();


=======

    this.securityEnabledComponents = ((DistributionConfigImpl) other).securityEnabledComponents;
>>>>>>> e25ba5c0
  }

  /**
   * Set to true to make attributes writable.
   * Set to false to make attributes read only.
   * By default they are read only.
   */
  protected boolean modifiable = false;

  @Override
  protected boolean _modifiableDefault() {
    return modifiable;
  }

  /**
   * Creates a default application config. Does not read any
   * properties. Currently only used by DistributionConfigImpl.main.
   */
  private DistributionConfigImpl() {
    // do nothing. We just want a default config
  }

  /**
   * Creates a new <code>DistributionConfigImpl</code> with the given
   * non-default configuration properties.  See {@link
   * com.gemstone.gemfire.distributed.DistributedSystem#connect} for a
   * list of exceptions that may be thrown.
   * @param nonDefault The configuration properties specified by the caller
   */
  public DistributionConfigImpl(Properties nonDefault) {
    this(nonDefault, false, false);
  }

  /**
   * Creates a new <code>DistributionConfigImpl</code> with the given
   * non-default configuration properties. See
   * {@link com.gemstone.gemfire.distributed.DistributedSystem#connect} for a
   * list of exceptions that may be thrown.
   * @param nonDefault The configuration properties specified by the caller
   * @param ignoreGemFirePropsFile whether to skip loading distributed system properties from
   * gemfire.properties file
   *
   * @since GemFire 6.5
   */

  public DistributionConfigImpl(Properties nonDefault, boolean ignoreGemFirePropsFile) {
    this(nonDefault, ignoreGemFirePropsFile, false);
  }

  /**
   * Creates a new <code>DistributionConfigImpl</code> with the given
   * non-default configuration properties. See
   * {@link com.gemstone.gemfire.distributed.DistributedSystem#connect} for a
   * list of exceptions that may be thrown.
   * @param nonDefault The configuration properties specified by the caller
   * @param ignoreGemFirePropsFile whether to skip loading distributed system properties from
   * gemfire.properties file
   * @param isConnected whether to skip Validation for SSL properties and copy of ssl
   * properties to other ssl properties. This parameter will be used
   * till we provide support for ssl-* properties.
   *
   * @since GemFire 8.0
   */
  public DistributionConfigImpl(Properties nonDefault, boolean ignoreGemFirePropsFile, boolean isConnected) {
    HashMap props = new HashMap();
    if (!ignoreGemFirePropsFile) {//For admin bug #40434
      props.putAll(loadPropertiesFromURL(DistributedSystem.getPropertyFileURL(), false));
    }
    props.putAll(loadPropertiesFromURL(DistributedSystem.getSecurityPropertiesFileURL(), true));

    // Now override values picked up from the file with values passed
    // in from the caller's code
    if (nonDefault != null) {
      props.putAll(nonDefault);
      setSource(nonDefault, ConfigSource.api());
    }
    //Now remove all user defined properties from props.
    for (Object entry : props.entrySet()) {
      Map.Entry<String, String> ent = (Map.Entry<String, String>) entry;
      if (((String) ent.getKey()).startsWith(USERDEFINED_PREFIX_NAME)) {
        userDefinedProps.put(ent.getKey(), ent.getValue());
      }
    }
    // Now override values picked up from the file or code with values
    // from the system properties.
    String[] attNames = getAttributeNames();

    // For gemfire.security-* properties, we will need to look at
    // all the system properties instead of looping through attNames
    Set attNameSet = new HashSet();
    for (int index = 0; index < attNames.length; ++index) {
      attNameSet.add(GEMFIRE_PREFIX + attNames[index]);
    }

    /* clone() is a synchronized method for Properties (actually in Hashtable) */
    Properties sysProps = (Properties) System.getProperties().clone();
    Iterator<?> sysPropsIter = sysProps.entrySet().iterator();
    while (sysPropsIter.hasNext()) {
      Map.Entry sysEntry = (Map.Entry) sysPropsIter.next();
      String sysName = (String) sysEntry.getKey();
      if (attNameSet.contains(sysName) || sysName.startsWith(GEMFIRE_PREFIX + SECURITY_PREFIX_NAME) || sysName.startsWith(GEMFIRE_PREFIX + SSL_SYSTEM_PROPS_NAME)) {
        String sysValue = (String) sysEntry.getValue();
        if (sysValue != null) {
          String attName = sysName.substring(GEMFIRE_PREFIX.length());
          props.put(attName, sysValue);
          this.sourceMap.put(attName, ConfigSource.sysprop());
        }
      }
    }
    sysProps.clear(); //clearing cloned SysProps

    final Properties overriddenDefaults = ProcessLauncherContext.getOverriddenDefaults();
    if (!overriddenDefaults.isEmpty()) {
      for (String key : overriddenDefaults.stringPropertyNames()) {
        // only apply the overridden default if it's not already specified in props
        final String property = key.substring(ProcessLauncherContext.OVERRIDDEN_DEFAULTS_PREFIX.length());
        if (!props.containsKey((property))) {
          props.put(property, overriddenDefaults.getProperty(key));
          this.sourceMap.put(property, ConfigSource.launcher());
        }
      }
    }

    initialize(props);

    if (securityPeerAuthInit != null && securityPeerAuthInit.length() > 0) {
      System.setProperty(SECURITY_SYSTEM_PREFIX + SECURITY_PEER_AUTH_INIT, securityPeerAuthInit);
    }
    if (securityPeerAuthenticator != null && securityPeerAuthenticator.length() > 0) {
      System.setProperty(SECURITY_SYSTEM_PREFIX + SECURITY_PEER_AUTHENTICATOR, securityPeerAuthenticator);
    }

    Iterator iter = security.entrySet().iterator();
    while (iter.hasNext()) {
      Map.Entry entry = (Map.Entry) iter.next();
      System.setProperty(SECURITY_SYSTEM_PREFIX + (String) entry.getKey(), (String) entry.getValue());
    }
    if (!isConnected) {
      copySSLPropsToServerSSLProps();
      copySSLPropsToJMXSSLProps();
      copyClusterSSLPropsToGatewaySSLProps();
      copySSLPropsToHTTPSSLProps();
    }

    // Make attributes writeable only
    this.modifiable = true;
    validateConfigurationProperties(props);
    validateSSLEnabledComponentsConfiguration();
    // Make attributes read only
    this.modifiable = false;

  }

  private void validateSSLEnabledComponentsConfiguration() {
    Object value = null;
    try {
      Method method = getters.get(ConfigurationProperties.SSL_ENABLED_COMPONENTS);
      if (method != null) {
        value = method.invoke(this, new Object[] {});
      }
    } catch (Exception e) {
      if (e instanceof RuntimeException) {
        throw (RuntimeException) e;
      }
      if (e.getCause() instanceof RuntimeException) {
        throw (RuntimeException) e.getCause();
      } else {
        throw new InternalGemFireException("error invoking getter for property" + ConfigurationProperties.SSL_ENABLED_COMPONENTS);
      }
    }
    SSLEnabledComponent[] sslEnabledComponents = (SSLEnabledComponent[]) value;
    for (SSLEnabledComponent sslEnabledComponent : sslEnabledComponents) {
      if (!isAliasCorrectlyConfiguredForComponents(sslEnabledComponent)) {
        throw new IllegalArgumentException(LocalizedStrings.AbstractDistributionConfig_SSL_ENABLED_COMPONENTS_INVALID_ALIAS_OPTIONS.toLocalizedString());
      }
    }

  }

  private boolean isAliasCorrectlyConfiguredForComponents(final SSLEnabledComponent component) {
    switch (component) {
      case ALL: {
        //If the default alias is not set, then check that all the other component aliases are set
        if (StringUtils.isEmpty(getSSLDefaultAlias())) {
          boolean correctAlias = true;
          correctAlias &= isAliasCorrectlyConfiguredForComponents(SSLEnabledComponent.CLUSTER);
          correctAlias &= isAliasCorrectlyConfiguredForComponents(SSLEnabledComponent.GATEWAY);
          correctAlias &= isAliasCorrectlyConfiguredForComponents(SSLEnabledComponent.HTTP_SERVICE);
          correctAlias &= isAliasCorrectlyConfiguredForComponents(SSLEnabledComponent.JMX);
          correctAlias &= isAliasCorrectlyConfiguredForComponents(SSLEnabledComponent.LOCATOR);
          correctAlias &= isAliasCorrectlyConfiguredForComponents(SSLEnabledComponent.SERVER);
          return correctAlias;
        }
      }
      case CLUSTER: {
        return StringUtils.isEmpty(getClusterSSLAlias()) ? true : (getSSLEnabledComponents().length > 1 ? !StringUtils.isEmpty(getSSLDefaultAlias()) : true);
      }
      case GATEWAY: {
        return StringUtils.isEmpty(getGatewaySSLAlias()) ? true : (getSSLEnabledComponents().length > 1 ? !StringUtils.isEmpty(getSSLDefaultAlias()) : true);
      }
      case HTTP_SERVICE: {
        return StringUtils.isEmpty(getHTTPServiceSSLAlias()) ? true : (getSSLEnabledComponents().length > 1 ? !StringUtils.isEmpty(getSSLDefaultAlias()) : true);
      }
      case JMX: {
        return StringUtils.isEmpty(getJMXManagerSSLAlias()) ? true : (getSSLEnabledComponents().length > 1 ? !StringUtils.isEmpty(getSSLDefaultAlias()) : true);
      }
      case LOCATOR: {
        return StringUtils.isEmpty(getLocatorSSLAlias()) ? true : (getSSLEnabledComponents().length > 1 ? !StringUtils.isEmpty(getSSLDefaultAlias()) : true);
      }
      case SERVER: {
        return StringUtils.isEmpty(getServerSSLAlias()) ? true : (getSSLEnabledComponents().length > 1 ? !StringUtils.isEmpty(getSSLDefaultAlias()) : true);
      }
      default:
        return false;
    }
  }

  /**
   * Here we will validate the correctness of the set properties as per the CheckAttributeChecker annotations defined in #AbstractDistributionConfig
   * @param props
   */
  private void validateConfigurationProperties(final HashMap props) {
    for (Object o : props.keySet()) {
      String propertyName = (String) o;
      Object value = null;
      try {
        Method method = getters.get(propertyName);
        if (method != null) {
          value = method.invoke(this, new Object[] {});
        }
      } catch (Exception e) {
        if (e instanceof RuntimeException) {
          throw (RuntimeException) e;
        }
        if (e.getCause() instanceof RuntimeException) {
          throw (RuntimeException) e.getCause();
        } else {
          throw new InternalGemFireException("error invoking getter for property" + propertyName);
        }
      }
      checkAttribute(propertyName, value);
    }
  }

  /*
   * if jmx-manager-ssl is true and jmx-manager-ssl-enabled is false then override jmx-manager-ssl-enabled with jmx-manager-ssl
   * if jmx-manager-ssl-enabled is false, then use the properties from cluster-ssl-* properties
   * if jmx-manager-ssl-*properties are given then use them, and copy the unspecified jmx-manager properties from cluster-properties 
   */
  private void copySSLPropsToJMXSSLProps() {
    boolean jmxSSLEnabledOverriden = this.sourceMap.get(JMX_MANAGER_SSL_ENABLED) != null;
    boolean clusterSSLOverRidden = this.sourceMap.get(CLUSTER_SSL_ENABLED) != null;
    boolean hasSSLComponents = this.sourceMap.get(SSL_ENABLED_COMPONENTS) != null;

    if (clusterSSLOverRidden && !jmxSSLEnabledOverriden && !hasSSLComponents) {
      this.jmxManagerSSLEnabled = this.clusterSSLEnabled;
      this.sourceMap.put(JMX_MANAGER_SSL_ENABLED, this.sourceMap.get(CLUSTER_SSL_ENABLED));
      if (this.sourceMap.get(CLUSTER_SSL_CIPHERS) != null) {
        this.jmxManagerSslCiphers = this.clusterSSLCiphers;
        this.sourceMap.put(JMX_MANAGER_SSL_CIPHERS, this.sourceMap.get(CLUSTER_SSL_CIPHERS));
      }

      if (this.sourceMap.get(CLUSTER_SSL_PROTOCOLS) != null) {
        this.jmxManagerSslProtocols = this.clusterSSLProtocols;
        this.sourceMap.put(JMX_MANAGER_SSL_PROTOCOLS, this.sourceMap.get(CLUSTER_SSL_PROTOCOLS));
      }

      if (this.sourceMap.get(CLUSTER_SSL_REQUIRE_AUTHENTICATION) != null) {
        this.jmxManagerSslRequireAuthentication = this.clusterSSLRequireAuthentication;
        this.sourceMap.put(JMX_MANAGER_SSL_REQUIRE_AUTHENTICATION, this.sourceMap.get(CLUSTER_SSL_REQUIRE_AUTHENTICATION));
      }

      if (this.sourceMap.get(CLUSTER_SSL_KEYSTORE) != null) {
        this.jmxManagerSSLKeyStore = this.clusterSSLKeyStore;
        this.sourceMap.put(JMX_MANAGER_SSL_KEYSTORE, this.sourceMap.get(CLUSTER_SSL_KEYSTORE));
      }
      if (this.sourceMap.get(CLUSTER_SSL_KEYSTORE_TYPE) != null) {
        this.jmxManagerSSLKeyStoreType = this.clusterSSLKeyStoreType;
        this.sourceMap.put(JMX_MANAGER_SSL_KEYSTORE_TYPE, this.sourceMap.get(CLUSTER_SSL_KEYSTORE_TYPE));
      }
      if (this.sourceMap.get(CLUSTER_SSL_KEYSTORE_PASSWORD) != null) {
        this.jmxManagerSSLKeyStorePassword = this.clusterSSLKeyStorePassword;
        this.sourceMap.put(JMX_MANAGER_SSL_KEYSTORE_PASSWORD, this.sourceMap.get(CLUSTER_SSL_KEYSTORE_PASSWORD));
      }
      if (this.sourceMap.get(CLUSTER_SSL_TRUSTSTORE) != null) {
        this.jmxManagerSSLTrustStore = this.clusterSSLTrustStore;
        this.sourceMap.put(JMX_MANAGER_SSL_TRUSTSTORE, this.sourceMap.get(CLUSTER_SSL_TRUSTSTORE));
      }
      if (this.sourceMap.get(CLUSTER_SSL_TRUSTSTORE_PASSWORD) != null) {
        this.jmxManagerSSLTrustStorePassword = this.clusterSSLTrustStorePassword;
        this.sourceMap.put(JMX_MANAGER_SSL_TRUSTSTORE_PASSWORD, this.sourceMap.get(CLUSTER_SSL_TRUSTSTORE_PASSWORD));
      }
      this.jmxManagerSslProperties.putAll(this.clusterSSLProperties);
    }

    if (jmxSSLEnabledOverriden) {
      if (this.sourceMap.get(JMX_MANAGER_SSL_KEYSTORE) == null && this.sourceMap.get(CLUSTER_SSL_KEYSTORE) != null) {
        this.jmxManagerSSLKeyStore = this.clusterSSLKeyStore;
        this.sourceMap.put(JMX_MANAGER_SSL_KEYSTORE, this.sourceMap.get(CLUSTER_SSL_KEYSTORE));
      }
      if (this.sourceMap.get(JMX_MANAGER_SSL_KEYSTORE_TYPE) == null && this.sourceMap.get(CLUSTER_SSL_KEYSTORE_TYPE) != null) {
        this.jmxManagerSSLKeyStoreType = this.clusterSSLKeyStoreType;
        this.sourceMap.put(JMX_MANAGER_SSL_KEYSTORE_TYPE, this.sourceMap.get(CLUSTER_SSL_KEYSTORE_TYPE));
      }
      if (this.sourceMap.get(JMX_MANAGER_SSL_KEYSTORE_PASSWORD) == null && this.sourceMap.get(CLUSTER_SSL_KEYSTORE_PASSWORD) != null) {
        this.jmxManagerSSLKeyStorePassword = this.clusterSSLKeyStorePassword;
        this.sourceMap.put(JMX_MANAGER_SSL_KEYSTORE_PASSWORD, this.sourceMap.get(CLUSTER_SSL_KEYSTORE_PASSWORD));
      }
      if (this.sourceMap.get(JMX_MANAGER_SSL_TRUSTSTORE) == null && this.sourceMap.get(CLUSTER_SSL_TRUSTSTORE) != null) {
        this.jmxManagerSSLTrustStore = this.clusterSSLTrustStore;
        this.sourceMap.put(JMX_MANAGER_SSL_TRUSTSTORE, this.sourceMap.get(CLUSTER_SSL_TRUSTSTORE));
      }
      if (this.sourceMap.get(JMX_MANAGER_SSL_TRUSTSTORE_PASSWORD) == null && this.sourceMap.get(CLUSTER_SSL_TRUSTSTORE_PASSWORD) != null) {
        this.jmxManagerSSLTrustStorePassword = this.clusterSSLTrustStorePassword;
        this.sourceMap.put(JMX_MANAGER_SSL_TRUSTSTORE_PASSWORD, this.sourceMap.get(CLUSTER_SSL_TRUSTSTORE_PASSWORD));
      }
    }
  }

  /*
   * if http-service-ssl-enabled is false, then use the properties from cluster-ssl-* properties
   * if http-service-ssl-*properties are given then use them, and copy the unspecified http-service properties from cluster-properties 
   */
  private void copySSLPropsToHTTPSSLProps() {
    boolean httpServiceSSLEnabledOverriden = this.sourceMap.get(HTTP_SERVICE_SSL_ENABLED) != null;
    boolean clusterSSLOverRidden = this.sourceMap.get(CLUSTER_SSL_ENABLED) != null;
    boolean hasSSLComponents = this.sourceMap.get(SSL_ENABLED_COMPONENTS) != null;

    if (clusterSSLOverRidden && !httpServiceSSLEnabledOverriden && !hasSSLComponents) {
      this.httpServiceSSLEnabled = this.clusterSSLEnabled;
      this.sourceMap.put(HTTP_SERVICE_SSL_ENABLED, this.sourceMap.get(CLUSTER_SSL_ENABLED));

      if (this.sourceMap.get(CLUSTER_SSL_CIPHERS) != null) {
        this.httpServiceSSLCiphers = this.clusterSSLCiphers;
        this.sourceMap.put(HTTP_SERVICE_SSL_CIPHERS, this.sourceMap.get(CLUSTER_SSL_CIPHERS));
      }

      if (this.sourceMap.get(CLUSTER_SSL_PROTOCOLS) != null) {
        this.httpServiceSSLProtocols = this.clusterSSLProtocols;
        this.sourceMap.put(HTTP_SERVICE_SSL_PROTOCOLS, this.sourceMap.get(CLUSTER_SSL_PROTOCOLS));
      }

      if (this.sourceMap.get(CLUSTER_SSL_REQUIRE_AUTHENTICATION) != null) {
        this.httpServiceSSLRequireAuthentication = this.clusterSSLRequireAuthentication;
        this.sourceMap.put(HTTP_SERVICE_SSL_REQUIRE_AUTHENTICATION, this.sourceMap.get(CLUSTER_SSL_REQUIRE_AUTHENTICATION));
      }

      if (this.sourceMap.get(CLUSTER_SSL_KEYSTORE) != null) {
        setHttpServiceSSLKeyStore(this.clusterSSLKeyStore);
        this.sourceMap.put(HTTP_SERVICE_SSL_KEYSTORE, this.sourceMap.get(CLUSTER_SSL_KEYSTORE));
      }
      if (this.sourceMap.get(CLUSTER_SSL_KEYSTORE_TYPE) != null) {
        setHttpServiceSSLKeyStoreType(this.clusterSSLKeyStoreType);
        this.sourceMap.put(HTTP_SERVICE_SSL_KEYSTORE_TYPE, this.sourceMap.get(CLUSTER_SSL_KEYSTORE_TYPE));
      }
      if (this.sourceMap.get(CLUSTER_SSL_KEYSTORE_PASSWORD) != null) {
        setHttpServiceSSLKeyStorePassword(this.clusterSSLKeyStorePassword);
        this.sourceMap.put(HTTP_SERVICE_SSL_KEYSTORE_PASSWORD, this.sourceMap.get(CLUSTER_SSL_KEYSTORE_PASSWORD));
      }
      if (this.sourceMap.get(CLUSTER_SSL_TRUSTSTORE) != null) {
        setHttpServiceSSLTrustStore(this.clusterSSLTrustStore);
        this.sourceMap.put(HTTP_SERVICE_SSL_TRUSTSTORE, this.sourceMap.get(CLUSTER_SSL_TRUSTSTORE));
      }
      if (this.sourceMap.get(CLUSTER_SSL_TRUSTSTORE_PASSWORD) != null) {
        setHttpServiceSSLTrustStorePassword(this.clusterSSLTrustStorePassword);
        this.sourceMap.put(HTTP_SERVICE_SSL_TRUSTSTORE_PASSWORD, this.sourceMap.get(CLUSTER_SSL_TRUSTSTORE_PASSWORD));
      }
      this.httpServiceSSLProperties.putAll(this.clusterSSLProperties);
    }

    if (httpServiceSSLEnabledOverriden) {
      if (this.sourceMap.get(HTTP_SERVICE_SSL_KEYSTORE) == null && this.sourceMap.get(CLUSTER_SSL_KEYSTORE) != null) {
        this.httpServiceSSLKeyStore = this.clusterSSLKeyStore;
        this.sourceMap.put(HTTP_SERVICE_SSL_KEYSTORE, this.sourceMap.get(CLUSTER_SSL_KEYSTORE));
      }
      if (this.sourceMap.get(HTTP_SERVICE_SSL_KEYSTORE_TYPE) == null && this.sourceMap.get(CLUSTER_SSL_KEYSTORE_TYPE) != null) {
        this.httpServiceSSLKeyStoreType = this.clusterSSLKeyStoreType;
        this.sourceMap.put(HTTP_SERVICE_SSL_KEYSTORE_TYPE, this.sourceMap.get(CLUSTER_SSL_KEYSTORE_TYPE));
      }
      if (this.sourceMap.get(HTTP_SERVICE_SSL_KEYSTORE_PASSWORD) == null && this.sourceMap.get(CLUSTER_SSL_KEYSTORE_PASSWORD) != null) {
        this.httpServiceSSLKeyStorePassword = this.clusterSSLKeyStorePassword;
        this.sourceMap.put(HTTP_SERVICE_SSL_KEYSTORE_PASSWORD, this.sourceMap.get(CLUSTER_SSL_KEYSTORE_PASSWORD));
      }
      if (this.sourceMap.get(HTTP_SERVICE_SSL_TRUSTSTORE) == null && this.sourceMap.get(CLUSTER_SSL_TRUSTSTORE) != null) {
        this.httpServiceSSLTrustStore = this.clusterSSLTrustStore;
        this.sourceMap.put(HTTP_SERVICE_SSL_TRUSTSTORE, this.sourceMap.get(CLUSTER_SSL_TRUSTSTORE));
      }
      if (this.sourceMap.get(HTTP_SERVICE_SSL_TRUSTSTORE_PASSWORD) == null && this.sourceMap.get(CLUSTER_SSL_TRUSTSTORE_PASSWORD) != null) {
        this.httpServiceSSLTrustStorePassword = this.clusterSSLTrustStorePassword;
        this.sourceMap.put(HTTP_SERVICE_SSL_TRUSTSTORE_PASSWORD, this.sourceMap.get(CLUSTER_SSL_TRUSTSTORE_PASSWORD));
      }
    }

  }

  /*
   * if server-ssl-enabled is false, then use the properties from cluster-ssl-* properties
   * if server-ssl-*properties are given then use them, and copy the unspecified server properties from cluster-properties 
   */
  private void copySSLPropsToServerSSLProps() {
    boolean cacheServerSSLOverriden = this.sourceMap.get(SERVER_SSL_ENABLED) != null;
    boolean clusterSSLOverRidden = this.sourceMap.get(CLUSTER_SSL_ENABLED) != null;
    boolean hasSSLComponents = this.sourceMap.get(SSL_ENABLED_COMPONENTS) != null;

    if (clusterSSLOverRidden && !cacheServerSSLOverriden && !hasSSLComponents) {
      this.serverSSLEnabled = this.clusterSSLEnabled;
      this.sourceMap.put(SERVER_SSL_ENABLED, this.sourceMap.get(CLUSTER_SSL_ENABLED));
      if (this.sourceMap.get(CLUSTER_SSL_CIPHERS) != null) {
        this.serverSslCiphers = this.clusterSSLCiphers;
        this.sourceMap.put(SERVER_SSL_CIPHERS, this.sourceMap.get(CLUSTER_SSL_CIPHERS));
      }

      if (this.sourceMap.get(CLUSTER_SSL_PROTOCOLS) != null) {
        this.serverSslProtocols = this.clusterSSLProtocols;
        this.sourceMap.put(SERVER_SSL_PROTOCOLS, this.sourceMap.get(CLUSTER_SSL_PROTOCOLS));
      }

      if (this.sourceMap.get(CLUSTER_SSL_REQUIRE_AUTHENTICATION) != null) {
        this.serverSslRequireAuthentication = this.clusterSSLRequireAuthentication;
        this.sourceMap.put(SERVER_SSL_REQUIRE_AUTHENTICATION, this.sourceMap.get(CLUSTER_SSL_REQUIRE_AUTHENTICATION));
      }

      if (this.sourceMap.get(CLUSTER_SSL_KEYSTORE) != null) {
        this.serverSSLKeyStore = this.clusterSSLKeyStore;
        this.sourceMap.put(SERVER_SSL_KEYSTORE, this.sourceMap.get(CLUSTER_SSL_KEYSTORE));
      }
      if (this.sourceMap.get(CLUSTER_SSL_KEYSTORE_TYPE) != null) {
        this.serverSSLKeyStoreType = this.clusterSSLKeyStoreType;
        this.sourceMap.put(SERVER_SSL_KEYSTORE_TYPE, this.sourceMap.get(CLUSTER_SSL_KEYSTORE_TYPE));
      }
      if (this.sourceMap.get(CLUSTER_SSL_KEYSTORE_PASSWORD) != null) {
        this.serverSSLKeyStorePassword = this.clusterSSLKeyStorePassword;
        this.sourceMap.put(SERVER_SSL_KEYSTORE_PASSWORD, this.sourceMap.get(CLUSTER_SSL_KEYSTORE_PASSWORD));
      }
      if (this.sourceMap.get(CLUSTER_SSL_TRUSTSTORE) != null) {
        this.serverSSLTrustStore = this.clusterSSLTrustStore;
        this.sourceMap.put(SERVER_SSL_TRUSTSTORE, this.sourceMap.get(CLUSTER_SSL_TRUSTSTORE));
      }
      if (this.sourceMap.get(CLUSTER_SSL_TRUSTSTORE_PASSWORD) != null) {
        this.serverSSLTrustStorePassword = this.clusterSSLTrustStorePassword;
        this.sourceMap.put(SERVER_SSL_TRUSTSTORE_PASSWORD, this.sourceMap.get(CLUSTER_SSL_TRUSTSTORE_PASSWORD));
      }
      this.serverSslProperties.putAll(this.clusterSSLProperties);
    }

    if (cacheServerSSLOverriden) {
      if (this.sourceMap.get(SERVER_SSL_KEYSTORE) == null && this.sourceMap.get(CLUSTER_SSL_KEYSTORE) != null) {
        this.serverSSLKeyStore = this.clusterSSLKeyStore;
        this.sourceMap.put(SERVER_SSL_KEYSTORE, this.sourceMap.get(CLUSTER_SSL_KEYSTORE));
      }
      if (this.sourceMap.get(SERVER_SSL_KEYSTORE_TYPE) == null && this.sourceMap.get(CLUSTER_SSL_KEYSTORE_TYPE) != null) {
        this.serverSSLKeyStoreType = this.clusterSSLKeyStoreType;
        this.sourceMap.put(SERVER_SSL_KEYSTORE_TYPE, this.sourceMap.get(CLUSTER_SSL_KEYSTORE_TYPE));
      }
      if (this.sourceMap.get(SERVER_SSL_KEYSTORE_PASSWORD) == null && this.sourceMap.get(CLUSTER_SSL_KEYSTORE_PASSWORD) != null) {
        this.serverSSLKeyStorePassword = this.clusterSSLKeyStorePassword;
        this.sourceMap.put(SERVER_SSL_KEYSTORE_PASSWORD, this.sourceMap.get(CLUSTER_SSL_KEYSTORE_PASSWORD));
      }
      if (this.sourceMap.get(SERVER_SSL_TRUSTSTORE) == null && this.sourceMap.get(CLUSTER_SSL_TRUSTSTORE) != null) {
        this.serverSSLTrustStore = this.clusterSSLTrustStore;
        this.sourceMap.put(SERVER_SSL_TRUSTSTORE, this.sourceMap.get(CLUSTER_SSL_TRUSTSTORE));
      }
      if (this.sourceMap.get(SERVER_SSL_TRUSTSTORE_PASSWORD) == null && this.sourceMap.get(CLUSTER_SSL_TRUSTSTORE_PASSWORD) != null) {
        this.serverSSLTrustStorePassword = this.clusterSSLTrustStorePassword;
        this.sourceMap.put(SERVER_SSL_TRUSTSTORE_PASSWORD, this.sourceMap.get(CLUSTER_SSL_TRUSTSTORE_PASSWORD));
      }
    }
  }

  /*
   * if gateway-ssl-enabled is false, then use the properties from cluster-ssl-* properties
   * if gateway-ssl-*properties are given then use them, and copy the unspecified gateway properties from cluster-properties 
   */
  private void copyClusterSSLPropsToGatewaySSLProps() {
<<<<<<< HEAD
    boolean gatewaySSLOverriden = this.sourceMap.get(GATEWAY_SSL_ENABLED) != null;
    boolean clusterSSLOverRidden = this.sourceMap.get(CLUSTER_SSL_ENABLED) != null;
    boolean hasSSLComponents = this.sourceMap.get(SSL_ENABLED_COMPONENTS) != null;

    if (clusterSSLOverRidden && !gatewaySSLOverriden && !hasSSLComponents) {
      this.gatewaySSLEnabled = this.clusterSSLEnabled;
      this.sourceMap.put(GATEWAY_SSL_ENABLED, this.sourceMap.get(CLUSTER_SSL_ENABLED));
      if (this.sourceMap.get(CLUSTER_SSL_CIPHERS) != null) {
=======
    boolean gatewaySSLOverriden = this.sourceMap.get(GATEWAY_SSL_ENABLED)!=null;
    boolean clusterSSLOverRidden = this.sourceMap.get(CLUSTER_SSL_ENABLED)!=null;

    if(clusterSSLOverRidden && !gatewaySSLOverriden) {
      this.gatewaySSLEnabled  = this.clusterSSLEnabled;
      this.sourceMap.put(GATEWAY_SSL_ENABLED,this.sourceMap.get(CLUSTER_SSL_ENABLED));
      if(this.sourceMap.get(CLUSTER_SSL_CIPHERS)!=null) {
>>>>>>> e25ba5c0
        this.gatewaySslCiphers = this.clusterSSLCiphers;
        this.sourceMap.put(GATEWAY_SSL_CIPHERS, this.sourceMap.get(CLUSTER_SSL_CIPHERS));
      }

      if (this.sourceMap.get(CLUSTER_SSL_PROTOCOLS) != null) {
        this.gatewaySslProtocols = this.clusterSSLProtocols;
        this.sourceMap.put(GATEWAY_SSL_PROTOCOLS, this.sourceMap.get(CLUSTER_SSL_PROTOCOLS));
      }

      if (this.sourceMap.get(CLUSTER_SSL_REQUIRE_AUTHENTICATION) != null) {
        this.gatewaySslRequireAuthentication = this.clusterSSLRequireAuthentication;
        this.sourceMap.put(GATEWAY_SSL_REQUIRE_AUTHENTICATION, this.sourceMap.get(CLUSTER_SSL_REQUIRE_AUTHENTICATION));
      }

      if (this.sourceMap.get(CLUSTER_SSL_KEYSTORE) != null) {
        this.gatewaySSLKeyStore = this.clusterSSLKeyStore;
        this.sourceMap.put(GATEWAY_SSL_KEYSTORE, this.sourceMap.get(CLUSTER_SSL_KEYSTORE));
      }
      if (this.sourceMap.get(CLUSTER_SSL_KEYSTORE_TYPE) != null) {
        this.gatewaySSLKeyStoreType = this.clusterSSLKeyStoreType;
        this.sourceMap.put(GATEWAY_SSL_KEYSTORE_TYPE, this.sourceMap.get(CLUSTER_SSL_KEYSTORE_TYPE));
      }
      if (this.sourceMap.get(CLUSTER_SSL_KEYSTORE_PASSWORD) != null) {
        this.gatewaySSLKeyStorePassword = this.clusterSSLKeyStorePassword;
        this.sourceMap.put(GATEWAY_SSL_KEYSTORE_PASSWORD, this.sourceMap.get(CLUSTER_SSL_KEYSTORE_PASSWORD));
      }
      if (this.sourceMap.get(CLUSTER_SSL_TRUSTSTORE) != null) {
        this.gatewaySSLTrustStore = this.clusterSSLTrustStore;
        this.sourceMap.put(GATEWAY_SSL_TRUSTSTORE, this.sourceMap.get(CLUSTER_SSL_TRUSTSTORE));
      }
      if (this.sourceMap.get(CLUSTER_SSL_TRUSTSTORE_PASSWORD) != null) {
        this.gatewaySSLTrustStorePassword = this.clusterSSLTrustStorePassword;
        this.sourceMap.put(GATEWAY_SSL_TRUSTSTORE_PASSWORD, this.sourceMap.get(CLUSTER_SSL_TRUSTSTORE_PASSWORD));
      }
      this.gatewaySslProperties.putAll(this.clusterSSLProperties);
    }

    if (gatewaySSLOverriden) {
      if (this.sourceMap.get(GATEWAY_SSL_KEYSTORE) == null && this.sourceMap.get(CLUSTER_SSL_KEYSTORE) != null) {
        this.gatewaySSLKeyStore = this.clusterSSLKeyStore;
        this.sourceMap.put(GATEWAY_SSL_KEYSTORE, this.sourceMap.get(CLUSTER_SSL_KEYSTORE));
      }
      if (this.sourceMap.get(GATEWAY_SSL_KEYSTORE_TYPE) == null && this.sourceMap.get(CLUSTER_SSL_KEYSTORE_TYPE) != null) {
        this.gatewaySSLKeyStoreType = this.clusterSSLKeyStoreType;
        this.sourceMap.put(GATEWAY_SSL_KEYSTORE_TYPE, this.sourceMap.get(CLUSTER_SSL_KEYSTORE_TYPE));
      }
      if (this.sourceMap.get(GATEWAY_SSL_KEYSTORE_PASSWORD) == null && this.sourceMap.get(CLUSTER_SSL_KEYSTORE_PASSWORD) != null) {
        this.gatewaySSLKeyStorePassword = this.clusterSSLKeyStorePassword;
        this.sourceMap.put(GATEWAY_SSL_KEYSTORE_PASSWORD, this.sourceMap.get(CLUSTER_SSL_KEYSTORE_PASSWORD));
      }
      if (this.sourceMap.get(GATEWAY_SSL_TRUSTSTORE) == null && this.sourceMap.get(CLUSTER_SSL_TRUSTSTORE) != null) {
        this.gatewaySSLTrustStore = this.clusterSSLTrustStore;
        this.sourceMap.put(GATEWAY_SSL_TRUSTSTORE, this.sourceMap.get(CLUSTER_SSL_TRUSTSTORE));
      }
      if (this.sourceMap.get(GATEWAY_SSL_TRUSTSTORE_PASSWORD) == null && this.sourceMap.get(CLUSTER_SSL_TRUSTSTORE_PASSWORD) != null) {
        this.gatewaySSLTrustStorePassword = this.clusterSSLTrustStorePassword;
        this.sourceMap.put(GATEWAY_SSL_TRUSTSTORE_PASSWORD, this.sourceMap.get(CLUSTER_SSL_TRUSTSTORE_PASSWORD));
      }
    }
  }


  /**
   * Produce a DistributionConfigImpl for the given properties and return it.
   */
  public static DistributionConfigImpl produce(Properties props) {
    if (props != null) {
      Object o = props.get(DS_CONFIG_NAME);
      if (o instanceof DistributionConfigImpl) {
        return (DistributionConfigImpl) o;
      }
    }
    return new DistributionConfigImpl(props, false, false);
  }

  /**
   * Produce a DistributionConfigImpl for the given properties and return it.
   */
  public static DistributionConfigImpl produce(Properties props, boolean isConnected) {
    if (props != null) {
      Object o = props.get(DS_CONFIG_NAME);
      if (o instanceof DistributionConfigImpl) {
        return (DistributionConfigImpl) o;
      }
    }
    return new DistributionConfigImpl(props, false, isConnected);
  }

  public void setApiProps(Properties apiProps) {
    if (apiProps != null) {
      setSource(apiProps, ConfigSource.api());
      this.modifiable = true;
      Iterator it = apiProps.entrySet().iterator();
      while (it.hasNext()) {
        Map.Entry me = (Map.Entry) it.next();
        String propName = (String) me.getKey();
        this.props.put(propName, me.getValue());
        if (specialPropName(propName)) {
          continue;
        }
        String propVal = (String) me.getValue();
        if (propVal != null) {
          this.setAttribute(propName, propVal.trim(), this.sourceMap.get(propName));
        }
      }
      // Make attributes read only
      this.modifiable = false;
    }
  }

  public static boolean specialPropName(String propName) {
    return propName.equalsIgnoreCase(CLUSTER_SSL_ENABLED) || propName.equals(SECURITY_PEER_AUTH_INIT) || propName.equals(SECURITY_PEER_AUTHENTICATOR) || propName
      .equals(LOG_WRITER_NAME) || propName.equals(DS_CONFIG_NAME) || propName.equals(SECURITY_LOG_WRITER_NAME) || propName.equals(LOG_OUTPUTSTREAM_NAME) || propName
             .equals(SECURITY_LOG_OUTPUTSTREAM_NAME);
  }

  @Override
  protected Map<String, ConfigSource> getAttSourceMap() {
    return this.sourceMap;
  }

  public Properties getUserDefinedProps() {
    return userDefinedProps;
  }

  /**
   * Loads the properties from gemfire.properties & gfsecurity.properties files
   * into given Properties object.
   * @param p the Properties to fill in
   *
   * @throws GemFireIOException when error occurs while reading properties file
   */
  public static void loadGemFireProperties(Properties p) throws GemFireIOException {
    loadGemFireProperties(p, false);
  }

  /**
   * Loads the properties from gemfire.properties & gfsecurity.properties files
   * into given Properties object. if <code>ignoreGemFirePropsFile</code> is
   * <code>true</code>, properties are not read from gemfire.properties.
   * @param p the Properties to fill in
   * @param ignoreGemFirePropsFile whether to ignore properties from gemfire.properties
   *
   * @throws GemFireIOException when error occurs while reading properties file
   */
  // Fix for #44924
  public static void loadGemFireProperties(Properties p, boolean ignoreGemFirePropsFile) throws GemFireIOException {
    if (!ignoreGemFirePropsFile) {
      loadPropertiesFromURL(p, DistributedSystem.getPropertyFileURL());
    }
    // load the security properties file
    loadPropertiesFromURL(p, DistributedSystem.getSecurityPropertiesFileURL());
  }

  /**
   * For every key in p mark it as being from the given source.
   */
  private void setSource(Properties p, ConfigSource source) {
    if (source == null) {
      throw new IllegalArgumentException("Valid ConfigSource must be specified instead of null.");
    }
    for (Object k : p.keySet()) {
      this.sourceMap.put((String) k, source);
    }
  }

  private Properties loadPropertiesFromURL(URL url, boolean secure) {
    Properties result = new Properties();
    loadPropertiesFromURL(result, url);
    if (!result.isEmpty()) {
      setSource(result, ConfigSource.file(url.toString(), secure));
    }
    return result;
  }

  private static void loadPropertiesFromURL(Properties p, URL url) {
    if (url != null) {
      try {
        p.load(url.openStream());
      } catch (IOException io) {
        throw new GemFireIOException(LocalizedStrings.DistributionConfigImpl_FAILED_READING_0.toLocalizedString(url), io);
      }
    }
  }

  private void initialize(Map props) {
    // Allow attributes to be modified
    this.modifiable = true;
    this.props = props;
    Iterator it = props.entrySet().iterator();
    while (it.hasNext()) {
      Map.Entry me = (Map.Entry) it.next();
      String propName = (String) me.getKey();
      // if ssl-enabled is set to true before the mcast port is set to 0, then it will error.
      // security should not be enabled before the mcast port is set to 0.
      if (specialPropName(propName)) {
        continue;
      }
      Object propVal = me.getValue();
      if (propVal != null && (propVal instanceof String)) { // weed out extraneous non-string properties
        this.setAttribute(propName, ((String) propVal).trim(), this.sourceMap.get(propName));
      }
    }
    if (props.containsKey(CLUSTER_SSL_ENABLED)) {
      this.setAttribute(CLUSTER_SSL_ENABLED, (String) props.get(CLUSTER_SSL_ENABLED), this.sourceMap.get(CLUSTER_SSL_ENABLED));
    }
    // now set the security authInit if needed
    if (props.containsKey(SECURITY_PEER_AUTH_INIT)) {
      this.setAttribute(SECURITY_PEER_AUTH_INIT, (String) props.get(SECURITY_PEER_AUTH_INIT), this.sourceMap.get(SECURITY_PEER_AUTH_INIT));
    }
    // and security authenticator if needed
    if (props.containsKey(SECURITY_PEER_AUTHENTICATOR)) {
      this.setAttribute(SECURITY_PEER_AUTHENTICATOR, (String) props.get(SECURITY_PEER_AUTHENTICATOR), this.sourceMap.get(SECURITY_PEER_AUTHENTICATOR));
    }

    // Make attributes read only
    this.modifiable = false;
  }

  public void close() {
    // Clear the extra stuff from System properties
    Properties props = System.getProperties();
    props.remove(SECURITY_SYSTEM_PREFIX + SECURITY_PEER_AUTH_INIT);
    props.remove(SECURITY_SYSTEM_PREFIX + SECURITY_PEER_AUTHENTICATOR);

    Iterator iter = security.keySet().iterator();
    while (iter.hasNext()) {
      props.remove(SECURITY_SYSTEM_PREFIX + (String) iter.next());
    }
    System.setProperties(props);
  }

  ////////////////////  Configuration Methods  ////////////////////

  public String getName() {
    return this.name;
  }

  public int getTcpPort() {
    return this.tcpPort;
  }

  public int getMcastPort() {
    return this.mcastPort;
  }

  public int getMcastTtl() {
    return this.mcastTtl;
  }

  public int getSocketLeaseTime() {
    return this.socketLeaseTime;
  }

  public int getSocketBufferSize() {
    return this.socketBufferSize;
  }

  public boolean getConserveSockets() {
    return this.conserveSockets;
  }

  public String getRoles() {
    return this.roles;
  }

  public int getMaxWaitTimeForReconnect() {
    return this.maxWaitTimeForReconnect;
  }

  public int getMaxNumReconnectTries() {
    return this.maxNumReconnectTries;
  }

  public InetAddress getMcastAddress() {
    try {
      return this.mcastAddress;
    } catch (Exception e) {
      e.printStackTrace();
      return null;
    }
  }

  public String getBindAddress() {
    return this.bindAddress;
  }

  public String getServerBindAddress() {
    return this.serverBindAddress;
  }

  public String getLocators() {
    if (this.startLocator != null && this.startLocator.length() > 0) {
      String locs = this.locators;
      String startL = getStartLocator();
      int comma = startL.indexOf(',');
      if (comma >= 0) {
        startL = startL.substring(0, comma);
      }
      if (locs.length() > 0) {
        if (locs.contains(startL)) {
          return locs; // fix for bug 43929
        }
        return locs + "," + startL;
      } else {
        return startL;
      }
    }
    return this.locators;
  }

  public String getStartLocator() {
    if (this.startLocatorPort > 0) {
      if (this.bindAddress != null) {
        return this.bindAddress + "[" + this.startLocatorPort + "]";
      }
      try {
        return SocketCreator.getHostName(SocketCreator.getLocalHost()) + "[" + this.startLocatorPort + "]";
      } catch (UnknownHostException e) {
        // punt and use this.startLocator instead
      }
    }
    return this.startLocator;
  }

  public File getDeployWorkingDir() {
    return this.deployWorkingDir;
  }

  public File getLogFile() {
    return this.logFile;
  }

  public int getLogLevel() {
    return this.logLevel;
  }

  public boolean getStatisticSamplingEnabled() {
    return this.statisticSamplingEnabled;
  }

  public int getStatisticSampleRate() {
    return this.statisticSampleRate;
  }

  public File getStatisticArchiveFile() {
    return this.statisticArchiveFile;
  }

  public int getAckWaitThreshold() {
    return this.ackWaitThreshold;
  }

  public int getAckSevereAlertThreshold() {
    return this.ackForceDisconnectThreshold;
  }

  public File getCacheXmlFile() {
    return this.cacheXmlFile;
  }

  public boolean getClusterSSLEnabled() {
    return this.clusterSSLEnabled;
  }

  public String getClusterSSLProtocols() {
    return this.clusterSSLProtocols;
  }

  public String getClusterSSLCiphers() {
    return this.clusterSSLCiphers;
  }

  public boolean getClusterSSLRequireAuthentication() {
    return this.clusterSSLRequireAuthentication;
  }

  public String getClusterSSLKeyStore() {
    return this.clusterSSLKeyStore;
  }

  public String getClusterSSLKeyStoreType() {
    return this.clusterSSLKeyStoreType;
  }

  public String getClusterSSLKeyStorePassword() {
    return this.clusterSSLKeyStorePassword;
  }

  public String getClusterSSLTrustStore() {
    return this.clusterSSLTrustStore;
  }

  public String getClusterSSLTrustStorePassword() {
    return this.clusterSSLTrustStorePassword;
  }

  public int getAsyncDistributionTimeout() {
    return this.asyncDistributionTimeout;
  }

  public int getAsyncQueueTimeout() {
    return this.asyncQueueTimeout;
  }

  public int getAsyncMaxQueueSize() {
    return this.asyncMaxQueueSize;
  }

  public String getUserCommandPackages() {
    return this.userCommandPackages;
  }

  public int getHttpServicePort() {
    return this.httpServicePort;
  }

  public void setHttpServicePort(int value) {
    this.httpServicePort = value;
  }

  public String getHttpServiceBindAddress() {
    return this.httpServiceBindAddress;
  }

  public void setHttpServiceBindAddress(String value) {
    this.httpServiceBindAddress = value;
  }

  public boolean getStartDevRestApi() {
    return this.startDevRestApi;
  }

  public void setStartDevRestApi(boolean value) {
    this.startDevRestApi = value;
  }

  public void setUserCommandPackages(String value) {
    this.userCommandPackages = value;
  }

  public boolean getDeltaPropagation() {
    return this.deltaPropagation;
  }

  public void setDeltaPropagation(boolean value) {
    this.deltaPropagation = (Boolean) value;
  }

  public void setName(String value) {
    if (value == null) {
      value = DEFAULT_NAME;
    }
    this.name = (String) value;
  }

  public void setTcpPort(int value) {
    this.tcpPort = (Integer) value;
  }

  public void setMcastPort(int value) {
    this.mcastPort = (Integer) value;
  }

  public void setMcastTtl(int value) {
    this.mcastTtl = (Integer) value;
  }

  public void setSocketLeaseTime(int value) {
    this.socketLeaseTime = (Integer) value;
  }

  public void setSocketBufferSize(int value) {
    this.socketBufferSize = (Integer) value;
  }

  public void setConserveSockets(boolean value) {
    this.conserveSockets = (Boolean) value;
  }

  public void setRoles(String value) {
    this.roles = (String) value;
  }

  public void setMaxWaitTimeForReconnect(int value) {
    this.maxWaitTimeForReconnect = value;
  }

  public void setMaxNumReconnectTries(int value) {
    this.maxNumReconnectTries = value;
  }

  public void setMcastAddress(InetAddress value) {
    this.mcastAddress = (InetAddress) value;
  }

  public void setBindAddress(String value) {
    this.bindAddress = (String) value;
  }

  public void setServerBindAddress(String value) {
    this.serverBindAddress = (String) value;
  }

  public void setLocators(String value) {
    if (value == null) {
      value = DEFAULT_LOCATORS;
    }
    this.locators = (String) value;
  }

  public void setLocatorWaitTime(int value) {
    this.locatorWaitTime = value;
  }

  public int getLocatorWaitTime() {
    return this.locatorWaitTime;
  }

  public void setDeployWorkingDir(File value) {
    this.deployWorkingDir = (File) value;
  }

  public void setLogFile(File value) {
    this.logFile = (File) value;
  }

  public void setLogLevel(int value) {
    this.logLevel = (Integer) value;
  }

  /**
   * the locator startup code must be able to modify the locator log file in order
   * to establish a default log file if one hasn't been specified by the user.
   * This method will change the log file, but only in the configuration settings -
   * it won't affect a running distributed system's log file
   */
  public void unsafeSetLogFile(File value) {
    this.logFile = value;
  }

  public void setStartLocator(String value) {
    startLocatorPort = 0;
    if (value == null) {
      value = DEFAULT_START_LOCATOR;
    } else {
      // bug 37938 - allow just a port
      boolean alldigits = true;
      for (int i = 0; i < value.length(); i++) {
        char c = value.charAt(i);
        if (!Character.isDigit(c)) {
          alldigits = false;
          break;
        }
      }
      if (value.length() > 0 && alldigits) {
        try {
          int port = Integer.parseInt(value);
          if (port < 0 || port > 65535) {
            throw new GemFireConfigException("Illegal port specified for start-locator");
          }
          startLocatorPort = port;
        } catch (NumberFormatException e) {
          throw new GemFireConfigException("Illegal port specified for start-locator", e);
        }
      } else {

      }
    }
    this.startLocator = value;
  }

  public void setStatisticSamplingEnabled(boolean value) {
    this.statisticSamplingEnabled = (Boolean) value;
  }

  public void setStatisticSampleRate(int value) {
    value = (Integer) value;
    if (value < DEFAULT_STATISTIC_SAMPLE_RATE) {
      // fix 48228
      InternalDistributedSystem ids = InternalDistributedSystem.getConnectedInstance();
      if (ids != null) {
        ids.getLogWriter()
           .info("Setting statistic-sample-rate to " + DEFAULT_STATISTIC_SAMPLE_RATE + " instead of the requested " + value + " because VSD does not work with sub-second sampling.");
      }
      value = DEFAULT_STATISTIC_SAMPLE_RATE;
    }
    this.statisticSampleRate = value;
  }

  public void setStatisticArchiveFile(File value) {
    if (value == null) {
      value = new File("");
    }
    this.statisticArchiveFile = (File) value;
  }

  public void setCacheXmlFile(File value) {
    this.cacheXmlFile = (File) value;
  }

  public void setAckWaitThreshold(int value) {
    this.ackWaitThreshold = (Integer) value;
  }

  public void setAckSevereAlertThreshold(int value) {
    this.ackForceDisconnectThreshold = (Integer) value;
  }

  public int getArchiveDiskSpaceLimit() {
    return this.archiveDiskSpaceLimit;
  }

  public void setArchiveDiskSpaceLimit(int value) {
    this.archiveDiskSpaceLimit = (Integer) value;
  }

  public int getArchiveFileSizeLimit() {
    return this.archiveFileSizeLimit;
  }

  public void setArchiveFileSizeLimit(int value) {
    this.archiveFileSizeLimit = (Integer) value;
  }

  public int getLogDiskSpaceLimit() {
    return this.logDiskSpaceLimit;
  }

  public void setLogDiskSpaceLimit(int value) {
    this.logDiskSpaceLimit = (Integer) value;
  }

  public int getLogFileSizeLimit() {
    return this.logFileSizeLimit;
  }

  public void setLogFileSizeLimit(int value) {
    this.logFileSizeLimit = (Integer) value;
  }

  public void setClusterSSLEnabled(boolean value) {
    this.clusterSSLEnabled = (Boolean) value;
  }

  public void setClusterSSLProtocols(String value) {
    this.clusterSSLProtocols = (String) value;
  }

  public void setClusterSSLCiphers(String value) {
    this.clusterSSLCiphers = (String) value;
  }

  public void setClusterSSLRequireAuthentication(boolean value) {
    this.clusterSSLRequireAuthentication = (Boolean) value;
  }

  public void setClusterSSLKeyStore(String value) {
    this.getClusterSSLProperties().setProperty(SSL_SYSTEM_PROPS_NAME + KEY_STORE_NAME, value);
    this.clusterSSLKeyStore = value;
  }

  public void setClusterSSLKeyStoreType(String value) {
    this.getClusterSSLProperties().setProperty(SSL_SYSTEM_PROPS_NAME + KEY_STORE_TYPE_NAME, value);
    this.clusterSSLKeyStoreType = value;
  }

  public void setClusterSSLKeyStorePassword(String value) {
    this.getClusterSSLProperties().setProperty(SSL_SYSTEM_PROPS_NAME + KEY_STORE_PASSWORD_NAME, value);
    this.clusterSSLKeyStorePassword = value;
  }

  public void setClusterSSLTrustStore(String value) {
    this.getClusterSSLProperties().setProperty(SSL_SYSTEM_PROPS_NAME + TRUST_STORE_NAME, value);
    this.clusterSSLTrustStore = value;
  }

  public void setClusterSSLTrustStorePassword(String value) {
    this.getClusterSSLProperties().setProperty(SSL_SYSTEM_PROPS_NAME + TRUST_STORE_PASSWORD_NAME, value);
    this.clusterSSLTrustStorePassword = value;
  }

  public int getMcastSendBufferSize() {
    return mcastSendBufferSize;
  }

  public void setMcastSendBufferSize(int value) {
    mcastSendBufferSize = (Integer) value;
  }

  public int getMcastRecvBufferSize() {
    return mcastRecvBufferSize;
  }

  public void setMcastRecvBufferSize(int value) {
    mcastRecvBufferSize = (Integer) value;
  }

  public void setAsyncDistributionTimeout(int value) {
    this.asyncDistributionTimeout = (Integer) value;
  }

  public void setAsyncQueueTimeout(int value) {
    this.asyncQueueTimeout = (Integer) value;
  }

  public void setAsyncMaxQueueSize(int value) {
    this.asyncMaxQueueSize = (Integer) value;
  }

  public FlowControlParams getMcastFlowControl() {
    return mcastFlowControl;
  }

  public void setMcastFlowControl(FlowControlParams values) {
    mcastFlowControl = (FlowControlParams) values;
  }

  public int getUdpFragmentSize() {
    return udpFragmentSize;
  }

  public void setUdpFragmentSize(int value) {
    udpFragmentSize = (Integer) value;
  }

  public int getUdpSendBufferSize() {
    return udpSendBufferSize;
  }

  public void setUdpSendBufferSize(int value) {
    udpSendBufferSize = (Integer) value;
  }

  public int getUdpRecvBufferSize() {
    return udpRecvBufferSize;
  }

  public void setUdpRecvBufferSize(int value) {
    udpRecvBufferSize = (Integer) value;
  }

  public boolean getDisableTcp() {
    return disableTcp;
  }

  public void setDisableTcp(boolean newValue) {
    disableTcp = newValue;
  }

  public boolean getEnableTimeStatistics() {
    return enableTimeStatistics;
  }

  public void setEnableTimeStatistics(boolean newValue) {
    enableTimeStatistics = newValue;
  }

  public int getMemberTimeout() {
    return memberTimeout;
  }

  public void setMemberTimeout(int value) {
    memberTimeout = (Integer) value;
  }

  /**
   * @since GemFire 5.7
   */
  public String getClientConflation() {
    return this.clientConflation;
  }

  /**
   * @since GemFire 5.7
   */
  public void setClientConflation(String value) {
    this.clientConflation = (String) value;
  }

  public String getDurableClientId() {
    return durableClientId;
  }

  public void setDurableClientId(String value) {
    durableClientId = (String) value;
  }

  public int getDurableClientTimeout() {
    return durableClientTimeout;
  }

  public void setDurableClientTimeout(int value) {
    durableClientTimeout = (Integer) value;
  }

  public String getSecurityClientAuthInit() {
    return securityClientAuthInit;
  }

  public void setSecurityClientAuthInit(String value) {
    securityClientAuthInit = (String) value;
  }

  public String getSecurityClientAuthenticator() {
    return securityClientAuthenticator;
  }

  public String getSecurityManager() {
    return securityManager;
  }

  public String getPostProcessor() {
    return postProcessor;
  }

  public boolean getEnableNetworkPartitionDetection() {
    return this.enableNetworkPartitionDetection;
  }

  public void setEnableNetworkPartitionDetection(boolean value) {
    this.enableNetworkPartitionDetection = value;
  }

  public boolean getDisableAutoReconnect() {
    return this.disableAutoReconnect;
  }

  public void setDisableAutoReconnect(boolean value) {
    this.disableAutoReconnect = value;
  }

  public void setSecurityClientAuthenticator(String value) {
    securityClientAuthenticator = value;
  }

  public void setSecurityManager(String value) {
    securityManager = value;
  }

  public void setPostProcessor(String value) {
    postProcessor = value;
  }

  public String getSecurityClientDHAlgo() {
    return securityClientDHAlgo;
  }

  public void setSecurityClientDHAlgo(String value) {
    securityClientDHAlgo = (String) value;
  }

  public String getSecurityPeerAuthInit() {
    return securityPeerAuthInit;
  }

  public void setSecurityPeerAuthInit(String value) {
    securityPeerAuthInit = (String) value;
  }

  public String getSecurityPeerAuthenticator() {
    return securityPeerAuthenticator;
  }

  public void setSecurityPeerAuthenticator(String value) {
    securityPeerAuthenticator = (String) value;
  }

  public String getSecurityClientAccessor() {
    return securityClientAccessor;
  }

  public void setSecurityClientAccessor(String value) {
    securityClientAccessor = (String) value;
  }

  public String getSecurityClientAccessorPP() {
    return securityClientAccessorPP;
  }

  public void setSecurityClientAccessorPP(String value) {
    securityClientAccessorPP = (String) value;
  }

  public int getSecurityLogLevel() {
    return securityLogLevel;
  }

  public void setSecurityLogLevel(int value) {
    securityLogLevel = (Integer) value;
  }

  public File getSecurityLogFile() {
    return securityLogFile;
  }

  public void setSecurityLogFile(File value) {
    securityLogFile = (File) value;
  }

  public int getSecurityPeerMembershipTimeout() {
    return securityPeerMembershipTimeout;
  }

  public void setSecurityPeerMembershipTimeout(int value) {
    securityPeerMembershipTimeout = (Integer) value;
  }

  public Properties getSecurityProps() {
    if(security.containsKey(SECURITY_MANAGER) && !security.containsKey(SECURITY_ENABLED_COMPONENTS)){
      security.setProperty(SECURITY_ENABLED_COMPONENTS, SecurableComponents.ALL);
    }
    return security;
  }

  public String getSecurity(String attName) {

    String attValue = security.getProperty(attName);
    return (attValue == null ? "" : attValue);
  }

  public void setSecurity(String attName, String attValue) {
    security.setProperty(attName, attValue);
  }

  public boolean getRemoveUnresponsiveClient() {
    return removeUnresponsiveClient;
  }

  public void setRemoveUnresponsiveClient(boolean value) {
    removeUnresponsiveClient = value;
  }

  public int getDistributedSystemId() {
    return distributedSystemId;
  }

  public void setDistributedSystemId(int distributedSystemId) {
    this.distributedSystemId = (Integer) distributedSystemId;

  }

  public boolean getEnforceUniqueHost() {
    return enforceUniqueHost;
  }

  public String getRedundancyZone() {
    // TODO Auto-generated method stub
    return redundancyZone;
  }

  public void setEnforceUniqueHost(boolean enforceUniqueHost) {
    this.enforceUniqueHost = (Boolean) enforceUniqueHost;

  }

  public void setRedundancyZone(String redundancyZone) {
    this.redundancyZone = (String) redundancyZone;

  }

  public void setSSLProperty(String attName, String attValue) {
    if (attName.startsWith(SYS_PROP_NAME)) {
      attName = attName.substring(SYS_PROP_NAME.length());
    }
    if (attName.endsWith(JMX_SSL_PROPS_SUFFIX)) {
      this.jmxManagerSslProperties.setProperty(attName.substring(0, attName.length() - JMX_SSL_PROPS_SUFFIX.length()), attValue);
    } else {
      this.sslProperties.setProperty(attName, attValue);

      if (!this.jmxManagerSslProperties.containsKey(attName)) {
        // use sslProperties as base and let props with suffix JMX_SSL_PROPS_SUFFIX override that base
        this.jmxManagerSslProperties.setProperty(attName, attValue);
      }

      if (!this.serverSslProperties.containsKey(attName)) {
        // use sslProperties as base and let props with suffix CACHESERVER_SSL_PROPS_SUFFIX override that base
        this.serverSslProperties.setProperty(attName, attValue);
      }
      if (!this.gatewaySslProperties.containsKey(attName)) {
        // use sslProperties as base and let props with suffix GATEWAY_SSL_PROPS_SUFFIX override that base
        this.gatewaySslProperties.setProperty(attName, attValue);
      }
      if (!this.httpServiceSSLProperties.containsKey(attName)) {
        // use sslProperties as base and let props with suffix GATEWAY_SSL_PROPS_SUFFIX override that base
        this.httpServiceSSLProperties.setProperty(attName, attValue);
      }
      if (!this.clusterSSLProperties.containsKey(attName)) {
        // use sslProperties as base and let props with suffix GATEWAY_SSL_PROPS_SUFFIX override that base
        this.clusterSSLProperties.setProperty(attName, attValue);
      }
    }
  }

  public Properties getSSLProperties() {
    return this.sslProperties;
  }

  public Properties getClusterSSLProperties() {
    return this.clusterSSLProperties;
  }

  public Properties getJmxSSLProperties() {
    return this.jmxManagerSslProperties;
  }

  public String getGroups() {
    return this.groups;
  }

  public void setGroups(String value) {
    if (value == null) {
      value = DEFAULT_GROUPS;
    }
    this.groups = (String) value;
  }

  @Override
  public boolean getJmxManager() {
    return this.jmxManager;
  }

  @Override
  public void setJmxManager(boolean value) {
    this.jmxManager = value;
  }

  @Override
  public boolean getJmxManagerStart() {
    return this.jmxManagerStart;
  }

  @Override
  public void setJmxManagerStart(boolean value) {
    this.jmxManagerStart = value;
  }

  @Override
  public boolean getJmxManagerSSLEnabled() {
    return this.jmxManagerSSLEnabled;
  }

  @Override
  public void setJmxManagerSSLEnabled(boolean value) {
    this.jmxManagerSSLEnabled = value;
  }

  @Override
  public boolean getJmxManagerSSLRequireAuthentication() {
    return this.jmxManagerSslRequireAuthentication;
  }

  @Override
  public void setJmxManagerSSLRequireAuthentication(boolean jmxManagerSslRequireAuthentication) {
    this.jmxManagerSslRequireAuthentication = jmxManagerSslRequireAuthentication;
  }

  @Override
  public String getJmxManagerSSLProtocols() {
    return this.jmxManagerSslProtocols;
  }

  @Override
  public void setJmxManagerSSLProtocols(String protocols) {
    this.jmxManagerSslProtocols = protocols;
  }

  @Override
  public String getJmxManagerSSLCiphers() {
    return this.jmxManagerSslCiphers;
  }

  @Override
  public void setJmxManagerSSLCiphers(String ciphers) {
    this.jmxManagerSslCiphers = ciphers;
  }

  public void setJmxManagerSSLKeyStore(String value) {

    this.getJmxSSLProperties().setProperty(SSL_SYSTEM_PROPS_NAME + KEY_STORE_NAME, value);
    this.jmxManagerSSLKeyStore = value;
  }

  public void setJmxManagerSSLKeyStoreType(String value) {

    this.getJmxSSLProperties().setProperty(SSL_SYSTEM_PROPS_NAME + KEY_STORE_TYPE_NAME, value);
    this.jmxManagerSSLKeyStoreType = value;
  }

  public void setJmxManagerSSLKeyStorePassword(String value) {

    this.getJmxSSLProperties().setProperty(SSL_SYSTEM_PROPS_NAME + KEY_STORE_PASSWORD_NAME, value);
    this.jmxManagerSSLKeyStorePassword = value;
  }

  public void setJmxManagerSSLTrustStore(String value) {

    this.getJmxSSLProperties().setProperty(SSL_SYSTEM_PROPS_NAME + TRUST_STORE_NAME, value);
    this.jmxManagerSSLTrustStore = value;
  }

  public void setJmxManagerSSLTrustStorePassword(String value) {

    this.getJmxSSLProperties().setProperty(SSL_SYSTEM_PROPS_NAME + TRUST_STORE_PASSWORD_NAME, value);
    this.jmxManagerSSLTrustStorePassword = value;
  }

  public String getJmxManagerSSLKeyStore() {
    return this.jmxManagerSSLKeyStore;
  }

  public String getJmxManagerSSLKeyStoreType() {
    return this.jmxManagerSSLKeyStoreType;
  }

  public String getJmxManagerSSLKeyStorePassword() {
    return this.jmxManagerSSLKeyStorePassword;
  }

  public String getJmxManagerSSLTrustStore() {
    return this.jmxManagerSSLTrustStore;
  }

  public String getJmxManagerSSLTrustStorePassword() {
    return this.jmxManagerSSLTrustStorePassword;
  }

  @Override
  public int getJmxManagerPort() {
    return this.jmxManagerPort;
  }

  @Override
  public void setJmxManagerPort(int value) {
    this.jmxManagerPort = (Integer) value;
  }

  @Override
  public String getJmxManagerBindAddress() {
    return this.jmxManagerBindAddress;
  }

  @Override
  public void setJmxManagerBindAddress(String value) {
    if (value == null) {
      value = "";
    }
    this.jmxManagerBindAddress = (String) value;
  }

  @Override
  public String getJmxManagerHostnameForClients() {
    return this.jmxManagerHostnameForClients;
  }

  @Override
  public void setJmxManagerHostnameForClients(String value) {
    if (value == null) {
      value = "";
    }
    this.jmxManagerHostnameForClients = (String) value;
  }

  @Override
  public String getJmxManagerPasswordFile() {
    return this.jmxManagerPasswordFile;
  }

  @Override
  public void setJmxManagerPasswordFile(String value) {
    if (value == null) {
      value = "";
    }
    this.jmxManagerPasswordFile = (String) value;
  }

  @Override
  public String getJmxManagerAccessFile() {
    return this.jmxManagerAccessFile;
  }

  @Override
  public void setJmxManagerAccessFile(String value) {
    if (value == null) {
      value = "";
    }
    this.jmxManagerAccessFile = (String) value;
  }

  @Override
  public int getJmxManagerHttpPort() {
    return getHttpServicePort();
  }

  @Override
  public void setJmxManagerHttpPort(int value) {
    setHttpServicePort(value);
  }

  @Override
  public int getJmxManagerUpdateRate() {
    return this.jmxManagerUpdateRate;
  }

  @Override
  public void setJmxManagerUpdateRate(int value) {
    this.jmxManagerUpdateRate = (Integer) value;
  }

  @Override
  public boolean getLockMemory() {
    return this.lockMemory;
  }

  @Override
  public void setLockMemory(final boolean value) {
    this.lockMemory = value;
  }

  @Override
  public void setShiroInit(String value) {
    this.shiroInit = value;
  }

  @Override
  public String getShiroInit() {
    return this.shiroInit;
  }

  @Override
<<<<<<< HEAD
  public String getClusterSSLAlias() {
    return clusterSSLAlias;
  }

  @Override
  public void setClusterSSLAlias(final String alias) {
    clusterSSLAlias = alias;
  }

  @Override
  public String getLocatorSSLAlias() {
    return locatorSSLAlias;
  }

  @Override
  public void setLocatorSSLAlias(final String locatorSSLAlias) {
    this.locatorSSLAlias = locatorSSLAlias;
  }

  @Override
  public String getGatewaySSLAlias() {
    return gatewaySSLAlias;
  }

  @Override
  public void setGatewaySSLAlias(final String alias) {
    gatewaySSLAlias = alias;
  }

  @Override
  public String getHTTPServiceSSLAlias() {
    return httpServiceSSLAlias;
  }

  @Override
  public void setHTTPServiceSSLAlias(final String alias) {
    httpServiceSSLAlias = alias;
  }

  @Override
  public String getJMXManagerSSLAlias() {
    return jmxManagerSSLAlias;
  }

  @Override
  public void setJMXManagerSSLAlias(final String alias) {
    jmxManagerSSLAlias = alias;
  }

  @Override
  public String getServerSSLAlias() {
    return serverSSLAlias;
  }

  @Override
  public void setServerSSLAlias(final String alias) {
    serverSSLAlias = alias;
  }

  @Override
  public SSLEnabledComponent[] getSSLEnabledComponents() {
    return sslEnabledComponents;
  }

  @Override
  public void setSSLEnabledComponents(final SSLEnabledComponent[] sslEnabledComponents) {
    this.sslEnabledComponents = sslEnabledComponents;
  }

  @Override
  public String getSSLProtocols() {
    return sslProtocols;
  }

  @Override
  public void setSSLProtocols(final String sslProtocols) {
    this.sslProtocols = sslProtocols;
  }

  @Override
  public String getSSLCiphers() {
    return sslCiphers;
  }

  @Override
  public void setSSLCiphers(final String sslCiphers) {
    this.sslCiphers = sslCiphers;
  }

  @Override
  public boolean getSSLRequireAuthentication() {
    return sslRequireAuthentication;
  }

  @Override
  public void setSSLRequireAuthentication(final boolean sslRequireAuthentication) {
    this.sslRequireAuthentication = sslRequireAuthentication;
  }

  @Override
  public String getSSLKeyStore() {
    return sslKeyStore;
  }

  @Override
  public void setSSLKeyStore(final String sslKeyStore) {
    this.sslKeyStore = sslKeyStore;
  }

  @Override
  public String getSSLKeyStoreType() {
    return sslKeyStoreType;
  }

  @Override
  public void setSSLKeyStoreType(final String sslKeyStoreType) {
    this.sslKeyStoreType = sslKeyStoreType;
  }

  @Override
  public String getSSLKeyStorePassword() {
    return sslKeyStorePassword;
  }

  @Override
  public void setSSLKeyStorePassword(final String sslKeyStorePassword) {
    this.sslKeyStorePassword = sslKeyStorePassword;
  }

  @Override
  public String getSSLTrustStore() {
    return sslTrustStore;
  }

  @Override
  public void setSSLTrustStore(final String sslTrustStore) {
    this.sslTrustStore = sslTrustStore;
  }

  @Override
  public String getSSLDefaultAlias() {
    return sslDefaultAlias;
  }

  @Override
  public void setSSLDefaultAlias(final String sslDefaultAlias) {
    this.sslDefaultAlias = sslDefaultAlias;
  }

  @Override
  public String getSSLTrustStorePassword() {
    return sslTrustStorePassword;
  }

  @Override
  public void setSSLTrustStorePassword(final String sslTrustStorePassword) {
    this.sslTrustStorePassword = sslTrustStorePassword;
  }

  @Override
  public boolean getSSLHTTPRequireAuthentication() {
    return sslHttpServiceRequireAuthentication;
  }

  @Override
  public void setSSLHTTPRequireAuthentication(final boolean requiresAuthenatication) {
    this.sslHttpServiceRequireAuthentication = requiresAuthenatication;
=======
  public String getSecurityEnabledComponents() {
    return securityEnabledComponents;
  }

  @Override
  public void setSecurityEnabledComponents(final String securityEnabledComponents) {
    this.securityEnabledComponents = (String) checkAttribute(SECURITY_ENABLED_COMPONENTS, securityEnabledComponents);
>>>>>>> e25ba5c0
  }

  ///////////////////////  Utility Methods  ///////////////////////

  /**
   * Two instances of <code>DistributedConfigImpl</code> are equal if all of
   * their configuration properties are the same. Be careful if you need to
   * remove final and override this. See bug #50939.
   */
  @Override
  public final boolean equals(Object obj) {
    // this was auto-generated using Eclipse
    if (this == obj) {
      return true;
    }
    if (!super.equals(obj)) {
      return false;
    }
    if (getClass() != obj.getClass()) {
      return false;
    }
    DistributionConfigImpl other = (DistributionConfigImpl) obj;
    if (ackForceDisconnectThreshold != other.ackForceDisconnectThreshold) {
      return false;
    }
    if (ackWaitThreshold != other.ackWaitThreshold) {
      return false;
    }
    if (archiveDiskSpaceLimit != other.archiveDiskSpaceLimit) {
      return false;
    }
    if (archiveFileSizeLimit != other.archiveFileSizeLimit) {
      return false;
    }
    if (asyncDistributionTimeout != other.asyncDistributionTimeout) {
      return false;
    }
    if (asyncMaxQueueSize != other.asyncMaxQueueSize) {
      return false;
    }
    if (asyncQueueTimeout != other.asyncQueueTimeout) {
      return false;
    }
    if (bindAddress == null) {
      if (other.bindAddress != null) {
        return false;
      }
    } else if (!bindAddress.equals(other.bindAddress)) {
      return false;
    }
    if (cacheXmlFile == null) {
      if (other.cacheXmlFile != null) {
        return false;
      }
    } else if (!cacheXmlFile.equals(other.cacheXmlFile)) {
      return false;
    }
    if (clientConflation == null) {
      if (other.clientConflation != null) {
        return false;
      }
    } else if (!clientConflation.equals(other.clientConflation)) {
      return false;
    }
    if (clusterSSLCiphers == null) {
      if (other.clusterSSLCiphers != null) {
        return false;
      }
    } else if (!clusterSSLCiphers.equals(other.clusterSSLCiphers)) {
      return false;
    }
    if (clusterSSLEnabled != other.clusterSSLEnabled) {
      return false;
    }
    if (clusterSSLKeyStore == null) {
      if (other.clusterSSLKeyStore != null) {
        return false;
      }
    } else if (!clusterSSLKeyStore.equals(other.clusterSSLKeyStore)) {
      return false;
    }
    if (clusterSSLKeyStorePassword == null) {
      if (other.clusterSSLKeyStorePassword != null) {
        return false;
      }
    } else if (!clusterSSLKeyStorePassword.equals(other.clusterSSLKeyStorePassword)) {
      return false;
    }
    if (clusterSSLKeyStoreType == null) {
      if (other.clusterSSLKeyStoreType != null) {
        return false;
      }
    } else if (!clusterSSLKeyStoreType.equals(other.clusterSSLKeyStoreType)) {
      return false;
    }
    if (clusterSSLProperties == null) {
      if (other.clusterSSLProperties != null) {
        return false;
      }
    } else if (!clusterSSLProperties.equals(other.clusterSSLProperties)) {
      return false;
    }
    if (clusterSSLProtocols == null) {
      if (other.clusterSSLProtocols != null) {
        return false;
      }
    } else if (!clusterSSLProtocols.equals(other.clusterSSLProtocols)) {
      return false;
    }
    if (clusterSSLRequireAuthentication != other.clusterSSLRequireAuthentication) {
      return false;
    }
    if (clusterSSLTrustStore == null) {
      if (other.clusterSSLTrustStore != null) {
        return false;
      }
    } else if (!clusterSSLTrustStore.equals(other.clusterSSLTrustStore)) {
      return false;
    }
    if (clusterSSLTrustStorePassword == null) {
      if (other.clusterSSLTrustStorePassword != null) {
        return false;
      }
    } else if (!clusterSSLTrustStorePassword.equals(other.clusterSSLTrustStorePassword)) {
      return false;
    }
    if (conserveSockets != other.conserveSockets) {
      return false;
    }
    if (deltaPropagation != other.deltaPropagation) {
      return false;
    }
    if (deployWorkingDir == null) {
      if (other.deployWorkingDir != null) {
        return false;
      }
    } else if (!deployWorkingDir.equals(other.deployWorkingDir)) {
      return false;
    }
    if (disableAutoReconnect != other.disableAutoReconnect) {
      return false;
    }
    if (disableTcp != other.disableTcp) {
      return false;
    }
    if (distributedSystemId != other.distributedSystemId) {
      return false;
    }
    if (durableClientId == null) {
      if (other.durableClientId != null) {
        return false;
      }
    } else if (!durableClientId.equals(other.durableClientId)) {
      return false;
    }
    if (durableClientTimeout != other.durableClientTimeout) {
      return false;
    }
    if (enableNetworkPartitionDetection != other.enableNetworkPartitionDetection) {
      return false;
    }
    if (enableSharedConfiguration != other.enableSharedConfiguration) {
      return false;
    }
    if (enableTimeStatistics != other.enableTimeStatistics) {
      return false;
    }
    if (enforceUniqueHost != other.enforceUniqueHost) {
      return false;
    }
    if (gatewaySSLEnabled != other.gatewaySSLEnabled) {
      return false;
    }
    if (gatewaySSLKeyStore == null) {
      if (other.gatewaySSLKeyStore != null) {
        return false;
      }
    } else if (!gatewaySSLKeyStore.equals(other.gatewaySSLKeyStore)) {
      return false;
    }
    if (gatewaySSLKeyStorePassword == null) {
      if (other.gatewaySSLKeyStorePassword != null) {
        return false;
      }
    } else if (!gatewaySSLKeyStorePassword.equals(other.gatewaySSLKeyStorePassword)) {
      return false;
    }
    if (gatewaySSLKeyStoreType == null) {
      if (other.gatewaySSLKeyStoreType != null) {
        return false;
      }
    } else if (!gatewaySSLKeyStoreType.equals(other.gatewaySSLKeyStoreType)) {
      return false;
    }
    if (gatewaySSLTrustStore == null) {
      if (other.gatewaySSLTrustStore != null) {
        return false;
      }
    } else if (!gatewaySSLTrustStore.equals(other.gatewaySSLTrustStore)) {
      return false;
    }
    if (gatewaySSLTrustStorePassword == null) {
      if (other.gatewaySSLTrustStorePassword != null) {
        return false;
      }
    } else if (!gatewaySSLTrustStorePassword.equals(other.gatewaySSLTrustStorePassword)) {
      return false;
    }
    if (gatewaySslCiphers == null) {
      if (other.gatewaySslCiphers != null) {
        return false;
      }
    } else if (!gatewaySslCiphers.equals(other.gatewaySslCiphers)) {
      return false;
    }
    if (gatewaySslProperties == null) {
      if (other.gatewaySslProperties != null) {
        return false;
      }
    } else if (!gatewaySslProperties.equals(other.gatewaySslProperties)) {
      return false;
    }
    if (gatewaySslProtocols == null) {
      if (other.gatewaySslProtocols != null) {
        return false;
      }
    } else if (!gatewaySslProtocols.equals(other.gatewaySslProtocols)) {
      return false;
    }
    if (gatewaySslRequireAuthentication != other.gatewaySslRequireAuthentication) {
      return false;
    }
    if (groups == null) {
      if (other.groups != null) {
        return false;
      }
    } else if (!groups.equals(other.groups)) {
      return false;
    }
    if (httpServiceBindAddress == null) {
      if (other.httpServiceBindAddress != null) {
        return false;
      }
    } else if (!httpServiceBindAddress.equals(other.httpServiceBindAddress)) {
      return false;
    }
    if (httpServicePort != other.httpServicePort) {
      return false;
    }
    if (jmxManager != other.jmxManager) {
      return false;
    }
    if (jmxManagerAccessFile == null) {
      if (other.jmxManagerAccessFile != null) {
        return false;
      }
    } else if (!jmxManagerAccessFile.equals(other.jmxManagerAccessFile)) {
      return false;
    }
    if (jmxManagerBindAddress == null) {
      if (other.jmxManagerBindAddress != null) {
        return false;
      }
    } else if (!jmxManagerBindAddress.equals(other.jmxManagerBindAddress)) {
      return false;
    }
    if (jmxManagerHostnameForClients == null) {
      if (other.jmxManagerHostnameForClients != null) {
        return false;
      }
    } else if (!jmxManagerHostnameForClients.equals(other.jmxManagerHostnameForClients)) {
      return false;
    }
    if (jmxManagerHttpPort != other.jmxManagerHttpPort) {
      return false;
    }
    if (jmxManagerPasswordFile == null) {
      if (other.jmxManagerPasswordFile != null) {
        return false;
      }
    } else if (!jmxManagerPasswordFile.equals(other.jmxManagerPasswordFile)) {
      return false;
    }
    if (jmxManagerPort != other.jmxManagerPort) {
      return false;
    }
    if (jmxManagerSSLEnabled != other.jmxManagerSSLEnabled) {
      return false;
    }
    if (jmxManagerSSLKeyStore == null) {
      if (other.jmxManagerSSLKeyStore != null) {
        return false;
      }
    } else if (!jmxManagerSSLKeyStore.equals(other.jmxManagerSSLKeyStore)) {
      return false;
    }
    if (jmxManagerSSLKeyStorePassword == null) {
      if (other.jmxManagerSSLKeyStorePassword != null) {
        return false;
      }
    } else if (!jmxManagerSSLKeyStorePassword.equals(other.jmxManagerSSLKeyStorePassword)) {
      return false;
    }
    if (jmxManagerSSLKeyStoreType == null) {
      if (other.jmxManagerSSLKeyStoreType != null) {
        return false;
      }
    } else if (!jmxManagerSSLKeyStoreType.equals(other.jmxManagerSSLKeyStoreType)) {
      return false;
    }
    if (jmxManagerSSLTrustStore == null) {
      if (other.jmxManagerSSLTrustStore != null) {
        return false;
      }
    } else if (!jmxManagerSSLTrustStore.equals(other.jmxManagerSSLTrustStore)) {
      return false;
    }
    if (jmxManagerSSLTrustStorePassword == null) {
      if (other.jmxManagerSSLTrustStorePassword != null) {
        return false;
      }
    } else if (!jmxManagerSSLTrustStorePassword.equals(other.jmxManagerSSLTrustStorePassword)) {
      return false;
    }
    if (jmxManagerSslCiphers == null) {
      if (other.jmxManagerSslCiphers != null) {
        return false;
      }
    } else if (!jmxManagerSslCiphers.equals(other.jmxManagerSslCiphers)) {
      return false;
    }
    if (jmxManagerSslProperties == null) {
      if (other.jmxManagerSslProperties != null) {
        return false;
      }
    } else if (!jmxManagerSslProperties.equals(other.jmxManagerSslProperties)) {
      return false;
    }
    if (jmxManagerSslProtocols == null) {
      if (other.jmxManagerSslProtocols != null) {
        return false;
      }
    } else if (!jmxManagerSslProtocols.equals(other.jmxManagerSslProtocols)) {
      return false;
    }
    if (jmxManagerSslRequireAuthentication != other.jmxManagerSslRequireAuthentication) {
      return false;
    }
    if (jmxManagerStart != other.jmxManagerStart) {
      return false;
    }
    if (jmxManagerUpdateRate != other.jmxManagerUpdateRate) {
      return false;
    }
    if (loadSharedConfigurationFromDir != other.loadSharedConfigurationFromDir) {
      return false;
    }
    if (locators == null) {
      if (other.locators != null) {
        return false;
      }
    } else if (!locators.equals(other.locators)) {
      return false;
    }
    if (locatorWaitTime != other.locatorWaitTime) {
      return false;
    }
    if (logDiskSpaceLimit != other.logDiskSpaceLimit) {
      return false;
    }
    if (logFile == null) {
      if (other.logFile != null) {
        return false;
      }
    } else if (!logFile.equals(other.logFile)) {
      return false;
    }
    if (logFileSizeLimit != other.logFileSizeLimit) {
      return false;
    }
    if (logLevel != other.logLevel) {
      return false;
    }
    if (maxNumReconnectTries != other.maxNumReconnectTries) {
      return false;
    }
    if (maxWaitTimeForReconnect != other.maxWaitTimeForReconnect) {
      return false;
    }
    if (mcastAddress == null) {
      if (other.mcastAddress != null) {
        return false;
      }
    } else if (!mcastAddress.equals(other.mcastAddress)) {
      return false;
    }
    if (mcastFlowControl == null) {
      if (other.mcastFlowControl != null) {
        return false;
      }
    } else if (!mcastFlowControl.equals(other.mcastFlowControl)) {
      return false;
    }
    if (mcastPort != other.mcastPort) {
      return false;
    }
    if (mcastRecvBufferSize != other.mcastRecvBufferSize) {
      return false;
    }
    if (mcastSendBufferSize != other.mcastSendBufferSize) {
      return false;
    }
    if (mcastTtl != other.mcastTtl) {
      return false;
    }
    if (memberTimeout != other.memberTimeout) {
      return false;
    }
    if (!Arrays.equals(membershipPortRange, other.membershipPortRange)) {
      return false;
    }
    if (memcachedPort != other.memcachedPort) {
      return false;
    }
    if (memcachedProtocol == null) {
      if (other.memcachedProtocol != null) {
        return false;
      }
    } else if (!memcachedProtocol.equals(other.memcachedProtocol)) {
      return false;
    }
    if (modifiable != other.modifiable) {
      return false;
    }
    if (name == null) {
      if (other.name != null) {
        return false;
      }
    } else if (!name.equals(other.name)) {
      return false;
    }
    if (props == null) {
      if (other.props != null) {
        return false;
      }
    } else if (!props.equals(other.props)) {
      return false;
    }
    if (redundancyZone == null) {
      if (other.redundancyZone != null) {
        return false;
      }
    } else if (!redundancyZone.equals(other.redundancyZone)) {
      return false;
    }
    if (remoteLocators == null) {
      if (other.remoteLocators != null) {
        return false;
      }
    } else if (!remoteLocators.equals(other.remoteLocators)) {
      return false;
    }
    if (removeUnresponsiveClient != other.removeUnresponsiveClient) {
      return false;
    }
    if (roles == null) {
      if (other.roles != null) {
        return false;
      }
    } else if (!roles.equals(other.roles)) {
      return false;
    }
    if (security == null) {
      if (other.security != null) {
        return false;
      }
    } else if (!security.equals(other.security)) {
      return false;
    }
    if (securityClientAccessor == null) {
      if (other.securityClientAccessor != null) {
        return false;
      }
    } else if (!securityClientAccessor.equals(other.securityClientAccessor)) {
      return false;
    }
    if (securityClientAccessorPP == null) {
      if (other.securityClientAccessorPP != null) {
        return false;
      }
    } else if (!securityClientAccessorPP.equals(other.securityClientAccessorPP)) {
      return false;
    }
    if (securityClientAuthInit == null) {
      if (other.securityClientAuthInit != null) {
        return false;
      }
    } else if (!securityClientAuthInit.equals(other.securityClientAuthInit)) {
      return false;
    }
    if (securityClientAuthenticator == null) {
      if (other.securityClientAuthenticator != null) {
        return false;
      }
    } else if (!securityClientAuthenticator.equals(other.securityClientAuthenticator)) {
      if (securityManager == null) {
        if (other.securityManager != null) {
          return false;
        }
      } else if (!securityManager.equals(other.securityManager)) {
        return false;
      }
      if (postProcessor == null) {
        if (other.postProcessor != null) {
          return false;
        }
      } else if (!postProcessor.equals(other.postProcessor)) {
        return false;
      }
      if (shiroInit == null) {
        if (other.shiroInit != null) {
          return false;
        }
      } else if (!shiroInit.equals(other.shiroInit)) {
        return false;
      }
    }
    if (securityClientDHAlgo == null) {
      if (other.securityClientDHAlgo != null) {
        return false;
      }
    } else if (!securityClientDHAlgo.equals(other.securityClientDHAlgo)) {
      return false;
    }
    if (securityLogFile == null) {
      if (other.securityLogFile != null) {
        return false;
      }
    } else if (!securityLogFile.equals(other.securityLogFile)) {
      return false;
    }
    if (securityLogLevel != other.securityLogLevel) {
      return false;
    }
    if (securityPeerAuthInit == null) {
      if (other.securityPeerAuthInit != null) {
        return false;
      }
    } else if (!securityPeerAuthInit.equals(other.securityPeerAuthInit)) {
      return false;
    }
    if (securityPeerAuthenticator == null) {
      if (other.securityPeerAuthenticator != null) {
        return false;
      }
    } else if (!securityPeerAuthenticator.equals(other.securityPeerAuthenticator)) {
      return false;
    }
    if (securityPeerMembershipTimeout != other.securityPeerMembershipTimeout) {
      return false;
    }
    if (serverBindAddress == null) {
      if (other.serverBindAddress != null) {
        return false;
      }
    } else if (!serverBindAddress.equals(other.serverBindAddress)) {
      return false;
    }
    if (serverSSLEnabled != other.serverSSLEnabled) {
      return false;
    }
    if (serverSSLKeyStore == null) {
      if (other.serverSSLKeyStore != null) {
        return false;
      }
    } else if (!serverSSLKeyStore.equals(other.serverSSLKeyStore)) {
      return false;
    }
    if (serverSSLKeyStorePassword == null) {
      if (other.serverSSLKeyStorePassword != null) {
        return false;
      }
    } else if (!serverSSLKeyStorePassword.equals(other.serverSSLKeyStorePassword)) {
      return false;
    }
    if (serverSSLKeyStoreType == null) {
      if (other.serverSSLKeyStoreType != null) {
        return false;
      }
    } else if (!serverSSLKeyStoreType.equals(other.serverSSLKeyStoreType)) {
      return false;
    }
    if (serverSSLTrustStore == null) {
      if (other.serverSSLTrustStore != null) {
        return false;
      }
    } else if (!serverSSLTrustStore.equals(other.serverSSLTrustStore)) {
      return false;
    }
    if (serverSSLTrustStorePassword == null) {
      if (other.serverSSLTrustStorePassword != null) {
        return false;
      }
    } else if (!serverSSLTrustStorePassword.equals(other.serverSSLTrustStorePassword)) {
      return false;
    }
    if (serverSslCiphers == null) {
      if (other.serverSslCiphers != null) {
        return false;
      }
    } else if (!serverSslCiphers.equals(other.serverSslCiphers)) {
      return false;
    }
    if (serverSslProperties == null) {
      if (other.serverSslProperties != null) {
        return false;
      }
    } else if (!serverSslProperties.equals(other.serverSslProperties)) {
      return false;
    }
    if (serverSslProtocols == null) {
      if (other.serverSslProtocols != null) {
        return false;
      }
    } else if (!serverSslProtocols.equals(other.serverSslProtocols)) {
      return false;
    }
    if (serverSslRequireAuthentication != other.serverSslRequireAuthentication) {
      return false;
    }
    if (socketBufferSize != other.socketBufferSize) {
      return false;
    }
    if (socketLeaseTime != other.socketLeaseTime) {
      return false;
    }
    if (sourceMap == null) {
      if (other.sourceMap != null) {
        return false;
      }
    } else if (!sourceMap.equals(other.sourceMap)) {
      return false;
    }
    if (sslProperties == null) {
      if (other.sslProperties != null) {
        return false;
      }
    } else if (!sslProperties.equals(other.sslProperties)) {
      return false;
    }
    if (startDevRestApi != other.startDevRestApi) {
      return false;
    }
    if (startLocator == null) {
      if (other.startLocator != null) {
        return false;
      }
    } else if (!startLocator.equals(other.startLocator)) {
      return false;
    }
    if (startLocatorPort != other.startLocatorPort) {
      return false;
    }
    if (statisticArchiveFile == null) {
      if (other.statisticArchiveFile != null) {
        return false;
      }
    } else if (!statisticArchiveFile.equals(other.statisticArchiveFile)) {
      return false;
    }
    if (statisticSampleRate != other.statisticSampleRate) {
      return false;
    }
    if (statisticSamplingEnabled != other.statisticSamplingEnabled) {
      return false;
    }
    if (tcpPort != other.tcpPort) {
      return false;
    }
    if (udpFragmentSize != other.udpFragmentSize) {
      return false;
    }
    if (udpRecvBufferSize != other.udpRecvBufferSize) {
      return false;
    }
    if (udpSendBufferSize != other.udpSendBufferSize) {
      return false;
    }
    if (useSharedConfiguration != other.useSharedConfiguration) {
      return false;
    }
    if (userCommandPackages == null) {
      if (other.userCommandPackages != null) {
        return false;
      }
    } else if (!userCommandPackages.equals(other.userCommandPackages)) {
      return false;
    }
    if (userDefinedProps == null) {
      if (other.userDefinedProps != null) {
        return false;
      }
    } else if (!userDefinedProps.equals(other.userDefinedProps)) {
      return false;
    }
    if (clusterSSLAlias != other.clusterSSLAlias) {
      return false;
    }
    if (serverSSLAlias != other.serverSSLAlias) {
      return false;
    }
    if (httpServiceSSLAlias != other.httpServiceSSLAlias) {
      return false;
    }
    if (jmxManagerSSLAlias != other.jmxManagerSSLAlias) {
      return false;
    }
    if (gatewaySSLAlias != other.gatewaySSLAlias) {
      return false;
<<<<<<< HEAD
    }
    if (sslEnabledComponents != other.sslEnabledComponents) {
=======
    if (!StringUtils.equals(securityEnabledComponents, other.securityEnabledComponents)) {
>>>>>>> e25ba5c0
      return false;
    }
    return true;
  }

  /**
   * The hash code of a <code>DistributionConfigImpl</code> is based on the
   * value of all of its configuration properties. Be careful if you need to
   * remove final and override this. See bug #50939.
   */
  @Override
  public final int hashCode() {
    // this was auto-generated using Eclipse
    final int prime = 31;
    int result = super.hashCode();
    result = prime * result + ackForceDisconnectThreshold;
    result = prime * result + ackWaitThreshold;
    result = prime * result + archiveDiskSpaceLimit;
    result = prime * result + archiveFileSizeLimit;
    result = prime * result + asyncDistributionTimeout;
    result = prime * result + asyncMaxQueueSize;
    result = prime * result + asyncQueueTimeout;
    result = prime * result + ((bindAddress == null) ? 0 : bindAddress.hashCode());
    result = prime * result + ((cacheXmlFile == null) ? 0 : cacheXmlFile.hashCode());
    result = prime * result + ((clientConflation == null) ? 0 : clientConflation.hashCode());
    result = prime * result + ((clusterSSLCiphers == null) ? 0 : clusterSSLCiphers.hashCode());
    result = prime * result + (clusterSSLEnabled ? 1231 : 1237);
    result = prime * result + ((clusterSSLKeyStore == null) ? 0 : clusterSSLKeyStore.hashCode());
    result = prime * result + ((clusterSSLKeyStorePassword == null) ? 0 : clusterSSLKeyStorePassword.hashCode());
    result = prime * result + ((clusterSSLKeyStoreType == null) ? 0 : clusterSSLKeyStoreType.hashCode());
    result = prime * result + ((clusterSSLProperties == null) ? 0 : clusterSSLProperties.hashCode());
    result = prime * result + ((clusterSSLProtocols == null) ? 0 : clusterSSLProtocols.hashCode());
    result = prime * result + (clusterSSLRequireAuthentication ? 1231 : 1237);
    result = prime * result + ((clusterSSLTrustStore == null) ? 0 : clusterSSLTrustStore.hashCode());
    result = prime * result + ((clusterSSLTrustStorePassword == null) ? 0 : clusterSSLTrustStorePassword.hashCode());
    result = prime * result + (conserveSockets ? 1231 : 1237);
    result = prime * result + (deltaPropagation ? 1231 : 1237);
    result = prime * result + ((deployWorkingDir == null) ? 0 : deployWorkingDir.hashCode());
    result = prime * result + (disableAutoReconnect ? 1231 : 1237);
    result = prime * result + (disableTcp ? 1231 : 1237);
    result = prime * result + distributedSystemId;
    result = prime * result + ((durableClientId == null) ? 0 : durableClientId.hashCode());
    result = prime * result + durableClientTimeout;
    result = prime * result + (enableNetworkPartitionDetection ? 1231 : 1237);
    result = prime * result + (enableSharedConfiguration ? 1231 : 1237);
    result = prime * result + (enableTimeStatistics ? 1231 : 1237);
    result = prime * result + (enforceUniqueHost ? 1231 : 1237);
    result = prime * result + (gatewaySSLEnabled ? 1231 : 1237);
    result = prime * result + ((gatewaySSLKeyStore == null) ? 0 : gatewaySSLKeyStore.hashCode());
    result = prime * result + ((gatewaySSLKeyStorePassword == null) ? 0 : gatewaySSLKeyStorePassword.hashCode());
    result = prime * result + ((gatewaySSLKeyStoreType == null) ? 0 : gatewaySSLKeyStoreType.hashCode());
    result = prime * result + ((gatewaySSLTrustStore == null) ? 0 : gatewaySSLTrustStore.hashCode());
    result = prime * result + ((gatewaySSLTrustStorePassword == null) ? 0 : gatewaySSLTrustStorePassword.hashCode());
    result = prime * result + ((gatewaySslCiphers == null) ? 0 : gatewaySslCiphers.hashCode());
    result = prime * result + ((gatewaySslProperties == null) ? 0 : gatewaySslProperties.hashCode());
    result = prime * result + ((gatewaySslProtocols == null) ? 0 : gatewaySslProtocols.hashCode());
    result = prime * result + (gatewaySslRequireAuthentication ? 1231 : 1237);
    result = prime * result + ((groups == null) ? 0 : groups.hashCode());
    result = prime * result + ((httpServiceBindAddress == null) ? 0 : httpServiceBindAddress.hashCode());
    result = prime * result + httpServicePort;
    result = prime * result + (jmxManager ? 1231 : 1237);
    result = prime * result + ((jmxManagerAccessFile == null) ? 0 : jmxManagerAccessFile.hashCode());
    result = prime * result + ((jmxManagerBindAddress == null) ? 0 : jmxManagerBindAddress.hashCode());
    result = prime * result + ((jmxManagerHostnameForClients == null) ? 0 : jmxManagerHostnameForClients.hashCode());
    result = prime * result + jmxManagerHttpPort;
    result = prime * result + ((jmxManagerPasswordFile == null) ? 0 : jmxManagerPasswordFile.hashCode());
    result = prime * result + jmxManagerPort;
    result = prime * result + (jmxManagerSSLEnabled ? 1231 : 1237);
    result = prime * result + ((jmxManagerSSLKeyStore == null) ? 0 : jmxManagerSSLKeyStore.hashCode());
    result = prime * result + ((jmxManagerSSLKeyStorePassword == null) ? 0 : jmxManagerSSLKeyStorePassword.hashCode());
    result = prime * result + ((jmxManagerSSLKeyStoreType == null) ? 0 : jmxManagerSSLKeyStoreType.hashCode());
    result = prime * result + ((jmxManagerSSLTrustStore == null) ? 0 : jmxManagerSSLTrustStore.hashCode());
    result = prime * result + ((jmxManagerSSLTrustStorePassword == null) ? 0 : jmxManagerSSLTrustStorePassword.hashCode());
    result = prime * result + ((jmxManagerSslCiphers == null) ? 0 : jmxManagerSslCiphers.hashCode());
    result = prime * result + ((jmxManagerSslProperties == null) ? 0 : jmxManagerSslProperties.hashCode());
    result = prime * result + ((jmxManagerSslProtocols == null) ? 0 : jmxManagerSslProtocols.hashCode());
    result = prime * result + (jmxManagerSslRequireAuthentication ? 1231 : 1237);
    result = prime * result + (jmxManagerStart ? 1231 : 1237);
    result = prime * result + jmxManagerUpdateRate;
    result = prime * result + (loadSharedConfigurationFromDir ? 1231 : 1237);
    result = prime * result + ((locators == null) ? 0 : locators.hashCode());
    result = prime * result + logDiskSpaceLimit;
    result = prime * result + ((logFile == null) ? 0 : logFile.hashCode());
    result = prime * result + logFileSizeLimit;
    result = prime * result + logLevel;
    result = prime * result + maxNumReconnectTries;
    result = prime * result + maxWaitTimeForReconnect;
    result = prime * result + ((mcastAddress == null) ? 0 : mcastAddress.hashCode());
    result = prime * result + ((mcastFlowControl == null) ? 0 : mcastFlowControl.hashCode());
    result = prime * result + mcastPort;
    result = prime * result + mcastRecvBufferSize;
    result = prime * result + mcastSendBufferSize;
    result = prime * result + mcastTtl;
    result = prime * result + memberTimeout;
    result = prime * result + Arrays.hashCode(membershipPortRange);
    result = prime * result + memcachedPort;
    result = prime * result + ((memcachedProtocol == null) ? 0 : memcachedProtocol.hashCode());
    result = prime * result + (modifiable ? 1231 : 1237);
    result = prime * result + ((name == null) ? 0 : name.hashCode());
    result = prime * result + ((props == null) ? 0 : props.hashCode());
    result = prime * result + ((redundancyZone == null) ? 0 : redundancyZone.hashCode());
    result = prime * result + ((remoteLocators == null) ? 0 : remoteLocators.hashCode());
    result = prime * result + (removeUnresponsiveClient ? 1231 : 1237);
    result = prime * result + ((roles == null) ? 0 : roles.hashCode());
    result = prime * result + ((security == null) ? 0 : security.hashCode());
    result = prime * result + ((securityClientAccessor == null) ? 0 : securityClientAccessor.hashCode());
    result = prime * result + ((securityClientAccessorPP == null) ? 0 : securityClientAccessorPP.hashCode());
    result = prime * result + ((securityClientAuthInit == null) ? 0 : securityClientAuthInit.hashCode());
    result = prime * result + ((securityClientAuthenticator == null) ? 0 : securityClientAuthenticator.hashCode());
    result = prime * result + ((securityManager == null) ? 0 : securityManager.hashCode());
    result = prime * result + ((postProcessor == null) ? 0 : postProcessor.hashCode());
    result = prime * result + ((shiroInit == null) ? 0 : shiroInit.hashCode());
    result = prime * result + ((securityClientDHAlgo == null) ? 0 : securityClientDHAlgo.hashCode());
    result = prime * result + ((securityLogFile == null) ? 0 : securityLogFile.hashCode());
    result = prime * result + securityLogLevel;
    result = prime * result + ((securityPeerAuthInit == null) ? 0 : securityPeerAuthInit.hashCode());
    result = prime * result + ((securityPeerAuthenticator == null) ? 0 : securityPeerAuthenticator.hashCode());
    result = prime * result + securityPeerMembershipTimeout;
    result = prime * result + ((serverBindAddress == null) ? 0 : serverBindAddress.hashCode());
    result = prime * result + (serverSSLEnabled ? 1231 : 1237);
    result = prime * result + ((serverSSLKeyStore == null) ? 0 : serverSSLKeyStore.hashCode());
    result = prime * result + ((serverSSLKeyStorePassword == null) ? 0 : serverSSLKeyStorePassword.hashCode());
    result = prime * result + ((serverSSLKeyStoreType == null) ? 0 : serverSSLKeyStoreType.hashCode());
    result = prime * result + ((serverSSLTrustStore == null) ? 0 : serverSSLTrustStore.hashCode());
    result = prime * result + ((serverSSLTrustStorePassword == null) ? 0 : serverSSLTrustStorePassword.hashCode());
    result = prime * result + ((serverSslCiphers == null) ? 0 : serverSslCiphers.hashCode());
    result = prime * result + ((serverSslProperties == null) ? 0 : serverSslProperties.hashCode());
    result = prime * result + ((serverSslProtocols == null) ? 0 : serverSslProtocols.hashCode());
    result = prime * result + (serverSslRequireAuthentication ? 1231 : 1237);
    result = prime * result + socketBufferSize;
    result = prime * result + socketLeaseTime;
    result = prime * result + ((sourceMap == null) ? 0 : sourceMap.hashCode());
    result = prime * result + ((sslProperties == null) ? 0 : sslProperties.hashCode());
    result = prime * result + (startDevRestApi ? 1231 : 1237);
    result = prime * result + ((startLocator == null) ? 0 : startLocator.hashCode());
    result = prime * result + startLocatorPort;
    result = prime * result + ((statisticArchiveFile == null) ? 0 : statisticArchiveFile.hashCode());
    result = prime * result + statisticSampleRate;
    result = prime * result + (statisticSamplingEnabled ? 1231 : 1237);
    result = prime * result + tcpPort;
    result = prime * result + udpFragmentSize;
    result = prime * result + udpRecvBufferSize;
    result = prime * result + udpSendBufferSize;
    result = prime * result + (useSharedConfiguration ? 1231 : 1237);
<<<<<<< HEAD
    result = prime * result + ((userCommandPackages == null) ? 0 : userCommandPackages.hashCode());
    result = prime * result + ((userDefinedProps == null) ? 0 : userDefinedProps.hashCode());
    result = prime * result + ((clusterSSLAlias == null) ? 0 : clusterSSLAlias.hashCode());
    result = prime * result + ((serverSSLAlias == null) ? 0 : serverSSLAlias.hashCode());
    result = prime * result + ((jmxManagerSSLAlias == null) ? 0 : jmxManagerSSLAlias.hashCode());
    result = prime * result + ((gatewaySSLAlias == null) ? 0 : gatewaySSLAlias.hashCode());
    result = prime * result + ((httpServiceSSLAlias == null) ? 0 : httpServiceSSLAlias.hashCode());
    result = prime * result + ((sslEnabledComponents == null) ? 0 : sslEnabledComponents.hashCode());
=======
    result = prime * result
        + ((userCommandPackages == null) ? 0 : userCommandPackages.hashCode());
    result = prime * result
        + ((userDefinedProps == null) ? 0 : userDefinedProps.hashCode());
    result = prime * result + ((securityEnabledComponents == null) ? 0 : securityEnabledComponents.hashCode());
>>>>>>> e25ba5c0
    return result;
  }

  /**
   * Used by gemfire build.xml to generate a default gemfire.properties
   * for use by applications. See bug 30995 for the feature request.
   */
  public static void main(String args[]) throws IOException {
    DistributionConfigImpl cfg = new DistributionConfigImpl();
    String fileName = DistributionConfig.GEMFIRE_PREFIX + "properties";
    if (args != null && args.length > 0) {
      String temp = args[0].trim();
      fileName = "".equals(temp) ? fileName : temp;
    }
    cfg.toFile(new File(fileName));
  }


  /**
   * For dunit tests we do not allow use of the default multicast address/port.
   * Please use AvailablePort.getRandomAvailablePort(AvailablePort.JGROUPS)
   * to obtain a free port for your test.
   */
  public void checkForDisallowedDefaults() {
    if (Boolean.getBoolean(DistributionConfig.GEMFIRE_PREFIX + "disallowMcastDefaults")) {
      if (getMcastPort() != 0) { // it is not disabled
        if (getMcastAddress().equals(DistributionConfig.DEFAULT_MCAST_ADDRESS) && getMcastPort() == DistributionConfig.DEFAULT_MCAST_PORT) {
          throw new IllegalStateException(DistributionConfig.GEMFIRE_PREFIX + "disallowMcastDefaults set and default address and port are being used");
        }
      }
    }
  }

  /* (non-Javadoc)
   * @see com.gemstone.gemfire.distributed.internal.DistributionConfig#getMembershipPortRange()
   */
  public int[] getMembershipPortRange() {
    return membershipPortRange;
  }

  /* (non-Javadoc)
   * @see com.gemstone.gemfire.distributed.internal.DistributionConfig#setMembershipPortRange(int[])
   */
  public void setMembershipPortRange(int[] range) {
    membershipPortRange = (int[]) range;
  }

  /**
   * Set the host-port information of remote site locator
   */
  public void setRemoteLocators(String value) {
    this.remoteLocators = (String) value;
  }

  /**
   * get the host-port information of remote site locator
   */
  public String getRemoteLocators() {
    return this.remoteLocators;
  }

  public Map getProps() {
    return props;
  }

  @Override
  public int getMemcachedPort() {
    return this.memcachedPort;
  }

  @Override
  public void setMemcachedPort(int value) {
    this.memcachedPort = (Integer) value;
  }

  @Override
  public String getMemcachedProtocol() {
    return this.memcachedProtocol;
  }

  @Override
  public void setMemcachedProtocol(String protocol) {
    this.memcachedProtocol = (String) protocol;
  }

  @Override
  public int getRedisPort() {
    return this.redisPort;
  }

  @Override
  public void setRedisPort(int value) {
    this.redisPort = (Integer) value;
  }

  @Override
  public String getRedisBindAddress() {
    return this.redisBindAddress;
  }

  @Override
  public void setRedisBindAddress(String bindAddress) {
    this.redisBindAddress = (String) bindAddress;
  }

  @Override
  public String getRedisPassword() {
    return this.redisPassword;
  }

  @Override
  public void setRedisPassword(String password) {
    this.redisPassword = password;
  }

  @Override
  public String getOffHeapMemorySize() {
    return this.offHeapMemorySize;
  }

  @Override
  public void setOffHeapMemorySize(String value) {
    this.offHeapMemorySize = (String) value;
  }

  @Override
  public String getMemcachedBindAddress() {
    return this.memcachedBindAddress;
  }

  @Override
  public void setMemcachedBindAddress(String bindAddress) {
    this.memcachedBindAddress = (String) bindAddress;
  }

  @Override
  public void setEnableClusterConfiguration(boolean value) {
    this.enableSharedConfiguration = (Boolean) value;
  }

  @Override
  public boolean getEnableClusterConfiguration() {
    return this.enableSharedConfiguration;
  }


  @Override
  public void setUseSharedConfiguration(boolean newValue) {
    this.useSharedConfiguration = (Boolean) newValue;
  }

  @Override
  public boolean getUseSharedConfiguration() {
    return this.useSharedConfiguration;
  }

  @Override
  public void setLoadClusterConfigFromDir(boolean newValue) {
    this.loadSharedConfigurationFromDir = (Boolean) newValue;
  }

  @Override
  public boolean getLoadClusterConfigFromDir() {
    return this.loadSharedConfigurationFromDir;
  }

  @Override
  public void setClusterConfigDir(String clusterConfigDir) {
    this.clusterConfigDir = (String) clusterConfigDir;
  }

  @Override
  public String getClusterConfigDir() {
    return this.clusterConfigDir;
  }

  @Override
  public boolean getServerSSLEnabled() {
    return serverSSLEnabled;
  }

  @Override
  public void setServerSSLEnabled(boolean value) {
    this.serverSSLEnabled = (Boolean) value;

  }

  @Override
  public boolean getServerSSLRequireAuthentication() {
    return serverSslRequireAuthentication;
  }

  @Override
  public void setServerSSLRequireAuthentication(boolean value) {
    this.serverSslRequireAuthentication = (Boolean) value;
  }

  @Override
  public String getServerSSLProtocols() {
    return this.serverSslProtocols;
  }

  @Override
  public void setServerSSLProtocols(String protocols) {
    this.serverSslProtocols = (String) protocols;
  }

  @Override
  public String getServerSSLCiphers() {
    return this.serverSslCiphers;
  }

  @Override
  public void setServerSSLCiphers(String ciphers) {
    this.serverSslCiphers = (String) ciphers;
  }

  public void setServerSSLKeyStore(String value) {
    this.getServerSSLProperties().setProperty(SSL_SYSTEM_PROPS_NAME + KEY_STORE_NAME, value);
    this.serverSSLKeyStore = value;
  }

  public void setServerSSLKeyStoreType(String value) {
    this.getServerSSLProperties().setProperty(SSL_SYSTEM_PROPS_NAME + KEY_STORE_TYPE_NAME, value);
    this.serverSSLKeyStoreType = value;
  }

  public void setServerSSLKeyStorePassword(String value) {
    this.getServerSSLProperties().setProperty(SSL_SYSTEM_PROPS_NAME + KEY_STORE_PASSWORD_NAME, value);
    this.serverSSLKeyStorePassword = value;
  }

  public void setServerSSLTrustStore(String value) {
    this.getServerSSLProperties().setProperty(SSL_SYSTEM_PROPS_NAME + TRUST_STORE_NAME, value);
    this.serverSSLTrustStore = value;
  }

  public void setServerSSLTrustStorePassword(String value) {
    this.getServerSSLProperties().setProperty(SSL_SYSTEM_PROPS_NAME + TRUST_STORE_PASSWORD_NAME, value);
    this.serverSSLTrustStorePassword = value;
  }

  public String getServerSSLKeyStore() {
    return this.serverSSLKeyStore;
  }

  public String getServerSSLKeyStoreType() {
    return this.serverSSLKeyStoreType;
  }

  public String getServerSSLKeyStorePassword() {
    return this.serverSSLKeyStorePassword;
  }

  public String getServerSSLTrustStore() {
    return this.serverSSLTrustStore;
  }

  public String getServerSSLTrustStorePassword() {
    return this.serverSSLTrustStorePassword;
  }

  @Override
  public Properties getServerSSLProperties() {
    return this.serverSslProperties;
  }

  @Override
  public boolean getGatewaySSLEnabled() {
    return gatewaySSLEnabled;
  }

  @Override
  public void setGatewaySSLEnabled(boolean value) {
    this.gatewaySSLEnabled = (Boolean) value;

  }

  @Override
  public boolean getGatewaySSLRequireAuthentication() {
    return gatewaySslRequireAuthentication;
  }

  @Override
  public void setGatewaySSLRequireAuthentication(boolean value) {
    this.gatewaySslRequireAuthentication = (Boolean) value;
  }

  @Override
  public String getGatewaySSLProtocols() {
    return this.gatewaySslProtocols;
  }

  @Override
  public void setGatewaySSLProtocols(String protocols) {
    this.gatewaySslProtocols = (String) protocols;
  }

  @Override
  public String getGatewaySSLCiphers() {
    return this.gatewaySslCiphers;
  }

  @Override
  public void setGatewaySSLCiphers(String ciphers) {
    this.gatewaySslCiphers = (String) ciphers;
  }

  public void setGatewaySSLKeyStore(String value) {
    this.getGatewaySSLProperties().setProperty(SSL_SYSTEM_PROPS_NAME + KEY_STORE_NAME, value);
    this.gatewaySSLKeyStore = value;
  }

  public void setGatewaySSLKeyStoreType(String value) {
    this.getGatewaySSLProperties().setProperty(SSL_SYSTEM_PROPS_NAME + KEY_STORE_TYPE_NAME, value);
    this.gatewaySSLKeyStoreType = value;
  }

  public void setGatewaySSLKeyStorePassword(String value) {
    this.getGatewaySSLProperties().setProperty(SSL_SYSTEM_PROPS_NAME + KEY_STORE_PASSWORD_NAME, value);
    this.gatewaySSLKeyStorePassword = value;
  }

  public void setGatewaySSLTrustStore(String value) {
    this.getGatewaySSLProperties().setProperty(SSL_SYSTEM_PROPS_NAME + TRUST_STORE_NAME, value);
    this.gatewaySSLTrustStore = value;
  }

  public void setGatewaySSLTrustStorePassword(String value) {
    this.getGatewaySSLProperties().setProperty(SSL_SYSTEM_PROPS_NAME + TRUST_STORE_PASSWORD_NAME, value);
    this.gatewaySSLTrustStorePassword = value;
  }

  public String getGatewaySSLKeyStore() {
    return this.gatewaySSLKeyStore;
  }

  public String getGatewaySSLKeyStoreType() {
    return this.gatewaySSLKeyStoreType;
  }

  public String getGatewaySSLKeyStorePassword() {
    return this.gatewaySSLKeyStorePassword;
  }

  public String getGatewaySSLTrustStore() {
    return this.gatewaySSLTrustStore;
  }

  public String getGatewaySSLTrustStorePassword() {
    return this.gatewaySSLTrustStorePassword;
  }

  @Override
  public Properties getGatewaySSLProperties() {
    return this.gatewaySslProperties;
  }

  //Adding HTTP Service SSL properties
  @Override
  public boolean getHttpServiceSSLEnabled() {
    return httpServiceSSLEnabled;
  }

  @Override
  public void setHttpServiceSSLEnabled(boolean httpServiceSSLEnabled) {
    this.httpServiceSSLEnabled = httpServiceSSLEnabled;
  }

  @Override
  public boolean getHttpServiceSSLRequireAuthentication() {
    return httpServiceSSLRequireAuthentication;
  }

  @Override
  public void setHttpServiceSSLRequireAuthentication(boolean httpServiceSSLRequireAuthentication) {
    this.httpServiceSSLRequireAuthentication = httpServiceSSLRequireAuthentication;
  }

  @Override
  public String getHttpServiceSSLProtocols() {
    return httpServiceSSLProtocols;
  }

  @Override
  public void setHttpServiceSSLProtocols(String httpServiceSSLProtocols) {
    this.httpServiceSSLProtocols = httpServiceSSLProtocols;
  }

  @Override
  public String getHttpServiceSSLCiphers() {
    return httpServiceSSLCiphers;
  }

  @Override
  public void setHttpServiceSSLCiphers(String httpServiceSSLCiphers) {
    this.httpServiceSSLCiphers = httpServiceSSLCiphers;
  }


  @Override
  public String getHttpServiceSSLKeyStore() {
    return httpServiceSSLKeyStore;
  }

  @Override
  public void setHttpServiceSSLKeyStore(String httpServiceSSLKeyStore) {
    this.getHttpServiceSSLProperties().setProperty(SSL_SYSTEM_PROPS_NAME + KEY_STORE_NAME, httpServiceSSLKeyStore);
    this.httpServiceSSLKeyStore = httpServiceSSLKeyStore;
  }

  @Override
  public String getHttpServiceSSLKeyStoreType() {
    return httpServiceSSLKeyStoreType;
  }

  @Override
  public void setHttpServiceSSLKeyStoreType(String httpServiceSSLKeyStoreType) {
    this.getHttpServiceSSLProperties().setProperty(SSL_SYSTEM_PROPS_NAME + KEY_STORE_TYPE_NAME, httpServiceSSLKeyStoreType);
    this.httpServiceSSLKeyStoreType = httpServiceSSLKeyStoreType;
  }

  @Override
  public String getHttpServiceSSLKeyStorePassword() {
    return httpServiceSSLKeyStorePassword;
  }

  @Override
  public void setHttpServiceSSLKeyStorePassword(String httpServiceSSLKeyStorePassword) {
    this.getHttpServiceSSLProperties().setProperty(SSL_SYSTEM_PROPS_NAME + KEY_STORE_PASSWORD_NAME, httpServiceSSLKeyStorePassword);
    this.httpServiceSSLKeyStorePassword = httpServiceSSLKeyStorePassword;
  }

  @Override
  public String getHttpServiceSSLTrustStore() {
    return httpServiceSSLTrustStore;
  }

  @Override
  public void setHttpServiceSSLTrustStore(String httpServiceSSLTrustStore) {
    this.getHttpServiceSSLProperties().setProperty(SSL_SYSTEM_PROPS_NAME + TRUST_STORE_NAME, httpServiceSSLTrustStore);
    this.httpServiceSSLTrustStore = httpServiceSSLTrustStore;
  }

  @Override
  public String getHttpServiceSSLTrustStorePassword() {
    return httpServiceSSLTrustStorePassword;
  }

  @Override
  public void setHttpServiceSSLTrustStorePassword(String httpServiceSSLTrustStorePassword) {
    this.getHttpServiceSSLProperties().setProperty(SSL_SYSTEM_PROPS_NAME + TRUST_STORE_PASSWORD_NAME, httpServiceSSLTrustStorePassword);
    this.httpServiceSSLTrustStorePassword = httpServiceSSLTrustStorePassword;
  }

  public Properties getHttpServiceSSLProperties() {
    return httpServiceSSLProperties;
  }

  public ConfigSource getConfigSource(String attName) {
    return this.sourceMap.get(attName);
  }

  public boolean getDistributedTransactions() {
    return this.distributedTransactions;
  }

  public void setDistributedTransactions(boolean value) {
    this.distributedTransactions = value;
  }


}<|MERGE_RESOLUTION|>--- conflicted
+++ resolved
@@ -567,15 +567,10 @@
 
   protected String userCommandPackages = DEFAULT_USER_COMMAND_PACKAGES;
 
-<<<<<<< HEAD
-  /**
-   * "off-heap-memory-size" with value of "" or "<size>[g|m]"
-   */
-=======
   private String securityEnabledComponents = DEFAULT_SECURITY_ENABLED_COMPONENTS;
 
   /** "off-heap-memory-size" with value of "" or "<size>[g|m]" */
->>>>>>> e25ba5c0
+
   protected String offHeapMemorySize = DEFAULT_OFF_HEAP_MEMORY_SIZE;
 
   /**
@@ -761,7 +756,8 @@
     this.shiroInit = other.getShiroInit();
     this.securityManager = other.getSecurityManager();
     this.postProcessor = other.getPostProcessor();
-<<<<<<< HEAD
+
+    this.securityEnabledComponents = ((DistributionConfigImpl) other).securityEnabledComponents;
     this.clusterSSLAlias = other.getClusterSSLAlias();
     this.gatewaySSLAlias = other.getGatewaySSLAlias();
     this.httpServiceSSLAlias = other.getHTTPServiceSSLAlias();
@@ -784,10 +780,6 @@
     this.sslHttpServiceRequireAuthentication = other.getSSLHTTPRequireAuthentication();
 
 
-=======
-
-    this.securityEnabledComponents = ((DistributionConfigImpl) other).securityEnabledComponents;
->>>>>>> e25ba5c0
   }
 
   /**
@@ -1262,7 +1254,6 @@
    * if gateway-ssl-*properties are given then use them, and copy the unspecified gateway properties from cluster-properties 
    */
   private void copyClusterSSLPropsToGatewaySSLProps() {
-<<<<<<< HEAD
     boolean gatewaySSLOverriden = this.sourceMap.get(GATEWAY_SSL_ENABLED) != null;
     boolean clusterSSLOverRidden = this.sourceMap.get(CLUSTER_SSL_ENABLED) != null;
     boolean hasSSLComponents = this.sourceMap.get(SSL_ENABLED_COMPONENTS) != null;
@@ -1271,15 +1262,6 @@
       this.gatewaySSLEnabled = this.clusterSSLEnabled;
       this.sourceMap.put(GATEWAY_SSL_ENABLED, this.sourceMap.get(CLUSTER_SSL_ENABLED));
       if (this.sourceMap.get(CLUSTER_SSL_CIPHERS) != null) {
-=======
-    boolean gatewaySSLOverriden = this.sourceMap.get(GATEWAY_SSL_ENABLED)!=null;
-    boolean clusterSSLOverRidden = this.sourceMap.get(CLUSTER_SSL_ENABLED)!=null;
-
-    if(clusterSSLOverRidden && !gatewaySSLOverriden) {
-      this.gatewaySSLEnabled  = this.clusterSSLEnabled;
-      this.sourceMap.put(GATEWAY_SSL_ENABLED,this.sourceMap.get(CLUSTER_SSL_ENABLED));
-      if(this.sourceMap.get(CLUSTER_SSL_CIPHERS)!=null) {
->>>>>>> e25ba5c0
         this.gatewaySslCiphers = this.clusterSSLCiphers;
         this.sourceMap.put(GATEWAY_SSL_CIPHERS, this.sourceMap.get(CLUSTER_SSL_CIPHERS));
       }
@@ -2510,7 +2492,16 @@
   }
 
   @Override
-<<<<<<< HEAD
+  public String getSecurityEnabledComponents() {
+    return securityEnabledComponents;
+  }
+
+  @Override
+  public void setSecurityEnabledComponents(final String securityEnabledComponents) {
+    this.securityEnabledComponents = (String) checkAttribute(SECURITY_ENABLED_COMPONENTS, securityEnabledComponents);
+  }
+
+  @Override
   public String getClusterSSLAlias() {
     return clusterSSLAlias;
   }
@@ -2678,15 +2669,6 @@
   @Override
   public void setSSLHTTPRequireAuthentication(final boolean requiresAuthenatication) {
     this.sslHttpServiceRequireAuthentication = requiresAuthenatication;
-=======
-  public String getSecurityEnabledComponents() {
-    return securityEnabledComponents;
-  }
-
-  @Override
-  public void setSecurityEnabledComponents(final String securityEnabledComponents) {
-    this.securityEnabledComponents = (String) checkAttribute(SECURITY_ENABLED_COMPONENTS, securityEnabledComponents);
->>>>>>> e25ba5c0
   }
 
   ///////////////////////  Utility Methods  ///////////////////////
@@ -3346,6 +3328,54 @@
       }
     } else if (!startLocator.equals(other.startLocator)) {
       return false;
+    if (sslProtocols == null) {
+      if (other.sslProtocols != null)
+        return false;
+    } else if (!sslProtocols.equals(other.sslProtocols))
+      return false;
+    if (sslRequireAuthentication != other.sslRequireAuthentication)
+      return false;
+    if (startDevRestApi != other.startDevRestApi)
+      return false;
+    if (startLocator == null) {
+      if (other.startLocator != null)
+        return false;
+    } else if (!startLocator.equals(other.startLocator))
+      return false;
+    if (startLocatorPort != other.startLocatorPort)
+      return false;
+    if (statisticArchiveFile == null) {
+      if (other.statisticArchiveFile != null)
+        return false;
+    } else if (!statisticArchiveFile.equals(other.statisticArchiveFile))
+      return false;
+    if (statisticSampleRate != other.statisticSampleRate)
+      return false;
+    if (statisticSamplingEnabled != other.statisticSamplingEnabled)
+      return false;
+    if (tcpPort != other.tcpPort)
+      return false;
+    if (udpFragmentSize != other.udpFragmentSize)
+      return false;
+    if (udpRecvBufferSize != other.udpRecvBufferSize)
+      return false;
+    if (udpSendBufferSize != other.udpSendBufferSize)
+      return false;
+    if (useSharedConfiguration != other.useSharedConfiguration)
+      return false;
+    if (userCommandPackages == null) {
+      if (other.userCommandPackages != null)
+        return false;
+    } else if (!userCommandPackages.equals(other.userCommandPackages))
+      return false;
+    if (userDefinedProps == null) {
+      if (other.userDefinedProps != null)
+        return false;
+    } else if (!userDefinedProps.equals(other.userDefinedProps))
+      return false;
+    if (!StringUtils.equals(securityEnabledComponents, other.securityEnabledComponents)) {
+      return false;
+    }
     }
     if (startLocatorPort != other.startLocatorPort) {
       return false;
@@ -3406,12 +3436,8 @@
     }
     if (gatewaySSLAlias != other.gatewaySSLAlias) {
       return false;
-<<<<<<< HEAD
     }
     if (sslEnabledComponents != other.sslEnabledComponents) {
-=======
-    if (!StringUtils.equals(securityEnabledComponents, other.securityEnabledComponents)) {
->>>>>>> e25ba5c0
       return false;
     }
     return true;
@@ -3556,7 +3582,11 @@
     result = prime * result + udpRecvBufferSize;
     result = prime * result + udpSendBufferSize;
     result = prime * result + (useSharedConfiguration ? 1231 : 1237);
-<<<<<<< HEAD
+    result = prime * result
+        + ((userCommandPackages == null) ? 0 : userCommandPackages.hashCode());
+    result = prime * result
+        + ((userDefinedProps == null) ? 0 : userDefinedProps.hashCode());
+    result = prime * result + ((securityEnabledComponents == null) ? 0 : securityEnabledComponents.hashCode());
     result = prime * result + ((userCommandPackages == null) ? 0 : userCommandPackages.hashCode());
     result = prime * result + ((userDefinedProps == null) ? 0 : userDefinedProps.hashCode());
     result = prime * result + ((clusterSSLAlias == null) ? 0 : clusterSSLAlias.hashCode());
@@ -3565,13 +3595,6 @@
     result = prime * result + ((gatewaySSLAlias == null) ? 0 : gatewaySSLAlias.hashCode());
     result = prime * result + ((httpServiceSSLAlias == null) ? 0 : httpServiceSSLAlias.hashCode());
     result = prime * result + ((sslEnabledComponents == null) ? 0 : sslEnabledComponents.hashCode());
-=======
-    result = prime * result
-        + ((userCommandPackages == null) ? 0 : userCommandPackages.hashCode());
-    result = prime * result
-        + ((userDefinedProps == null) ? 0 : userDefinedProps.hashCode());
-    result = prime * result + ((securityEnabledComponents == null) ? 0 : securityEnabledComponents.hashCode());
->>>>>>> e25ba5c0
     return result;
   }
 
